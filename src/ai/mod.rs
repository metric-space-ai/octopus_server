--- conflicted
+++ resolved
@@ -1,13 +1,9 @@
 use crate::{
     context::Context,
     entity::{
-<<<<<<< HEAD
         AiFunction, AiService, AiServiceHealthCheckStatus, AiServiceSetupStatus, ChatMessage,
         ChatMessageStatus,
-=======
-        AiFunction, AiFunctionHealthCheckStatus, AiFunctionSetupStatus, AiFunctionWarmupStatus,
-        ChatMessage, ChatMessageStatus, User,
->>>>>>> 58913561
+        User,
     },
     error::AppError,
     Result, DOMAIN, PUBLIC_DIR,
@@ -254,10 +250,7 @@
         }
     }
 
-<<<<<<< HEAD
-    if !chat_message.bypass_sensitive_information_filter {
         /*
-=======
     let mut content_safety_enabled = true;
 
     let inspection_disabling = context
@@ -280,7 +273,6 @@
         && !chat_message.bypass_sensitive_information_filter
         && !chat_message.is_anonymized
     {
->>>>>>> 58913561
         let ai_function = context
             .octopus_database
             .try_get_ai_function_by_name("function_sensitive_information")
@@ -294,29 +286,6 @@
                     device_map: ai_function.device_map.clone(),
                     value1: chat_message.message.clone(),
                 };
-<<<<<<< HEAD
-=======
-                let response = reqwest::Client::new()
-                    .post(ai_function.base_function_url.clone())
-                    .json(&function_sensitive_information_post)
-                    .send()
-                    .await;
-
-                if let Ok(response) = response {
-                    if response.status() == StatusCode::CREATED {
-                        let function_sensitive_information_response: FunctionSensitiveInformationResponse = response.json().await?;
-
-                        if function_sensitive_information_response.is_sensitive {
-                            let chat_message = context
-                                .octopus_database
-                                .update_chat_message_is_sensitive(
-                                    chat_message.id,
-                                    true,
-                                    ChatMessageStatus::Answered,
-                                    100,
-                                )
-                                .await?;
->>>>>>> 58913561
 
                 if let Some(port) = ai_function.port {
                     let url = format!("{BASE_AI_FUNCTION_URL}:{}/{}", port, ai_function.name);
@@ -331,20 +300,13 @@
                             let function_sensitive_information_response: FunctionSensitiveInformationResponse = response.json().await?;
 
                             if function_sensitive_information_response.is_sensitive {
-                                let message = format!(
-                                    "ANONYMIZATION IS STILL NOT IMPLEMENTED {}",
-                                    chat_message.message
-                                );
-
                                 let chat_message = context
                                     .octopus_database
                                     .update_chat_message_is_sensitive(
                                         chat_message.id,
                                         true,
-                                        &message,
                                         ChatMessageStatus::Answered,
                                         100,
-                                        &message,
                                     )
                                     .await?;
 
@@ -356,7 +318,6 @@
             }
         }
         */
-    }
 
     let mut chat_audit_trails = vec![];
 
