use crate::{
    context::Context,
    entity::{
        AiFunction, AiFunctionHealthCheckStatus, AiFunctionSetupStatus, ChatMessage,
        ChatMessageStatus,
    },
    error::AppError,
    Result, PUBLIC_DIR,
};
use async_openai::{
    types::{
        ChatCompletionFunctionsArgs, ChatCompletionRequestMessageArgs,
        CreateChatCompletionRequestArgs, Role,
    },
    Client,
};
use axum::http::StatusCode;
use base64::{alphabet, engine, Engine};
use chrono::{DateTime, Utc};
use hyper::body::Bytes;
use serde::{Deserialize, Serialize};
use serde_json::json;
use std::{fs::File, io::Write, sync::Arc};
use utoipa::ToSchema;
use uuid::Uuid;

mod function_foo_sync;
mod function_orbit_camera;
mod function_text_to_image;
mod function_translator;
mod function_visual_questions_answering;

pub const BASE_AI_FUNCTION_URL: &str = "http://127.0.0.1";

#[derive(Debug)]
pub struct AiFunctionResponseFile {
    pub content: Bytes,
    pub media_type: String,
}

#[derive(Debug, Deserialize, Serialize, ToSchema)]
pub struct AiFunctionResponseFileAttachement {
    pub content: String,
    pub file_name: String,
    pub media_type: String,
}

#[derive(Debug, Deserialize, Eq, PartialEq, Serialize, ToSchema)]
pub enum AiFunctionResponseStatus {
    Initial,
    Processed,
    Processing,
}

#[derive(Clone, Debug, Deserialize, Serialize, ToSchema)]
#[serde(untagged)]
pub enum AiFunctionResponseResponse {
    Array(Vec<String>),
    String(String),
}

#[derive(Debug, Deserialize, Serialize, ToSchema)]
pub struct AiFunctionResponse {
    pub id: Uuid,
    pub progress: i32,
    pub status: AiFunctionResponseStatus,
    pub response: Option<AiFunctionResponseResponse>,
    pub file_attachements: Vec<AiFunctionResponseFileAttachement>,
}

#[derive(Debug, Deserialize)]
pub struct HealthCheckResponse {
    pub status: AiFunctionHealthCheckStatus,
}

#[derive(Debug, Serialize)]
pub struct SetupPost {
    pub force_setup: bool,
}

#[derive(Debug, Deserialize)]
pub struct SetupResponse {
    pub setup: AiFunctionSetupStatus,
}

pub async fn function_prepare(
    context: Arc<Context>,
    ai_function: AiFunction,
) -> Result<AiFunction> {
    if ai_function.is_enabled {
        let perform_setup = match ai_function.setup_status {
            AiFunctionSetupStatus::NotPerformed => true,
            AiFunctionSetupStatus::Performed => false,
        };

        let ai_function = if perform_setup {
            function_setup(context.clone(), &ai_function).await?
        } else {
            ai_function
        };

        return Ok(ai_function);
    }

    Ok(ai_function)
}

pub async fn function_setup(context: Arc<Context>, ai_function: &AiFunction) -> Result<AiFunction> {
    let start = Utc::now();

    let setup_post = SetupPost { force_setup: false };

    if let Some(port) = ai_function.port {
        let url = format!("{BASE_AI_FUNCTION_URL}:{port}/setup");

        let response: std::result::Result<reqwest::Response, reqwest::Error> =
            reqwest::Client::new()
                .post(url)
                .json(&setup_post)
                .send()
                .await;

        let end = Utc::now();
        let setup_execution_time = (end - start).num_seconds() as i32;

        if let Ok(response) = response {
            if response.status() == StatusCode::CREATED {
                let response: SetupResponse = response.json().await?;

                let result = context
                    .octopus_database
                    .update_ai_function_setup_status(
                        ai_function.id,
                        setup_execution_time,
                        response.setup,
                    )
                    .await?;

                return Ok(result);
            }
        }

        let result = context
            .octopus_database
            .update_ai_function_setup_status(
                ai_function.id,
                setup_execution_time,
                AiFunctionSetupStatus::NotPerformed,
            )
            .await?;

        return Ok(result);
    }

    Err(Box::new(AppError::Setup))
}

#[derive(Clone, Debug, Serialize)]
pub struct ChatAuditTrail {
    pub id: Uuid,
    pub content: String,
    pub role: String,
    pub created_at: DateTime<Utc>,
}

#[derive(Debug, Serialize)]
pub struct FunctionSensitiveInformationPost {
    pub device_map: serde_json::Value,
    pub value1: String,
}

#[derive(Debug, Deserialize)]
pub struct FunctionSensitiveInformationResponse {
    pub is_sensitive: bool,
    pub sensitive_part: Option<String>,
}

pub async fn open_ai_request(
    context: Arc<Context>,
    chat_message: ChatMessage,
) -> Result<ChatMessage> {
    let client = Client::new();

    let mut messages = vec![];

    let chat = context
        .octopus_database
        .try_get_chat_by_id(chat_message.chat_id)
        .await?;

    if let Some(chat) = chat {
        if chat.name.is_none() {
            context
                .octopus_database
                .update_chat(chat.id, &chat_message.message)
                .await?;
        }
    }

    if !chat_message.bypass_sensitive_information_filter {
        let ai_function = context
            .octopus_database
            .try_get_ai_function_by_name("function_sensitive_information")
            .await?;

        if let Some(ai_function) = ai_function {
            if ai_function.is_enabled
                && ai_function.setup_status == AiFunctionSetupStatus::Performed
            {
                let function_sensitive_information_post = FunctionSensitiveInformationPost {
                    device_map: ai_function.device_map.clone(),
                    value1: chat_message.message.clone(),
                };
<<<<<<< HEAD

                if let Some(port) = ai_function.port {
                    let url = format!("{BASE_AI_FUNCTION_URL}:{}/{}", port, ai_function.name);
                    let response = reqwest::Client::new()
                        .post(url)
                        .json(&function_sensitive_information_post)
                        .send()
                        .await;

                    if let Ok(response) = response {
                        if response.status() == StatusCode::CREATED {
                            let function_sensitive_information_response: FunctionSensitiveInformationResponse = response.json().await?;

                            if function_sensitive_information_response.is_sensitive {
                                let response = match function_sensitive_information_response
                                    .sensitive_part
                                {
                                    None => String::from("Question contains sensitive part"),
                                    Some(sensitive_part) => {
                                        format!(
                                            "Question contains sensitive part: {sensitive_part}"
                                        )
                                    }
                                };

                                let chat_message = context
                                    .octopus_database
                                    .update_chat_message_is_sensitive(
                                        chat_message.id,
                                        true,
                                        ChatMessageStatus::Answered,
                                        100,
                                        &response,
                                    )
                                    .await?;
=======
                let response = reqwest::Client::new()
                    .post(ai_function.base_function_url.clone())
                    .json(&function_sensitive_information_post)
                    .send()
                    .await;

                if let Ok(response) = response {
                    if response.status() == StatusCode::CREATED {
                        let function_sensitive_information_response: FunctionSensitiveInformationResponse = response.json().await?;

                        if function_sensitive_information_response.is_sensitive {
                            let message = "The sensitive information filter detected sensitive content in this message. Because of that, we anonymized this message.";

                            let chat_message = context
                                .octopus_database
                                .update_chat_message_is_sensitive(
                                    chat_message.id,
                                    true,
                                    message,
                                    ChatMessageStatus::Answered,
                                    100,
                                    message,
                                )
                                .await?;
>>>>>>> 0f8c599e

                                return Ok(chat_message);
                            }
                        }
                    }
                }
            }
        }
    }

    let mut chat_audit_trails = vec![];

    let chat_messages = context
        .octopus_database
        .get_chat_messages_by_chat_id(chat_message.chat_id)
        .await?;

    for chat_message_tmp in chat_messages {
        if !chat_message_tmp.is_sensitive {
            let chat_completion_request_message = ChatCompletionRequestMessageArgs::default()
                .role(Role::User)
                .content(chat_message_tmp.message.clone())
                .build()?;

            messages.push(chat_completion_request_message);

            let chat_audit_trail = ChatAuditTrail {
                id: chat_message_tmp.id,
                content: chat_message_tmp.message.clone(),
                role: "user".to_string(),
                created_at: chat_message_tmp.created_at,
            };
            chat_audit_trails.push(chat_audit_trail);

            if let Some(response) = chat_message_tmp.response {
                let chat_completion_request_message = ChatCompletionRequestMessageArgs::default()
                    .role(Role::Assistant)
                    .content(response.clone())
                    .build()?;

                messages.push(chat_completion_request_message);

                let chat_audit_trail = ChatAuditTrail {
                    id: chat_message_tmp.id,
                    content: response,
                    role: "assistant".to_string(),
                    created_at: chat_message_tmp.created_at,
                };
                chat_audit_trails.push(chat_audit_trail);
            }
        }
    }

    let mut functions = vec![];

    let ai_functions = context
        .octopus_database
        .get_ai_functions_for_request()
        .await?;

    for ai_function in ai_functions {
        if ai_function.name != "function_sensitive_information" {
            let function = ChatCompletionFunctionsArgs::default()
                .name(ai_function.name)
                .description(ai_function.description)
                .parameters(json!(ai_function.parameters))
                .build()?;

            functions.push(function);
        }
    }

    let trail = serde_json::to_value(&chat_audit_trails)?;

    context
        .octopus_database
        .insert_chat_audit(
            chat_message.chat_id,
            chat_message.id,
            chat_message.user_id,
            trail,
        )
        .await?;

    if functions.is_empty() {
        let function = ChatCompletionFunctionsArgs::default()
            .name("dummy-function")
            .description("This is a dummy function that should not be used")
            .parameters(json!({
                "type": "object",
                "properties": {
                    "parameter1": {
                        "type": "string",
                        "description": "This parameter should not be used",
                    },
                    "parameter2": {
                        "type": "string",
                        "description": "This parameter should not be used",
                    },
                    "parameter3": {
                        "type": "string",
                        "description": "This parameter should not be used",
                    },
                },
                "required": ["parameter1", "parameter2", "parameter3"],
            }))
            .build()?;

        functions.push(function);
    }

    let request = CreateChatCompletionRequestArgs::default()
        .max_tokens(512u16)
        .model("gpt-4-0613")
        .messages(messages)
        .functions(functions)
        .function_call("auto")
        .build();

    match request {
        Err(e) => {
            let content = format!("OpenAIError: {e}");
            let chat_message = context
                .octopus_database
                .update_chat_message(chat_message.id, 100, &content, ChatMessageStatus::Answered)
                .await?;

            return Ok(chat_message);
        }
        Ok(request) => {
            let response_message = client.chat().create(request).await;

            match response_message {
                Err(e) => {
                    let content = format!("OpenAIError: {e}");
                    let chat_message = context
                        .octopus_database
                        .update_chat_message(
                            chat_message.id,
                            100,
                            &content,
                            ChatMessageStatus::Answered,
                        )
                        .await?;

                    return Ok(chat_message);
                }
                Ok(response_message) => {
                    let response_message = response_message.choices.get(0);

                    match response_message {
                        None => {
                            let content = "BadResponse";
                            context
                                .octopus_database
                                .update_chat_message(
                                    chat_message.id,
                                    100,
                                    content,
                                    ChatMessageStatus::Answered,
                                )
                                .await?;

                            return Err(Box::new(AppError::BadResponse));
                        }
                        Some(response_message) => {
                            let response_message = response_message.message.clone();

                            if let Some(function_call) = response_message.function_call {
                                let function_name = function_call.name;
                                let function_args: serde_json::Value =
                                    function_call.arguments.parse()?;
                                let ai_function = context
                                    .octopus_database
                                    .try_get_ai_function_by_name(&function_name)
                                    .await?;

                                if let Some(ai_function) = ai_function {
                                    if function_name == "function_foo_sync" {
                                        function_foo_sync::handle_function_foo_sync(
                                            &ai_function,
                                            &chat_message,
                                            context.clone(),
                                            &function_args,
                                        )
                                        .await?;
                                    } else if function_name == "function_orbit_camera" {
                                        function_orbit_camera::handle_function_orbit_camera(
                                            &ai_function,
                                            &chat_message,
                                            context.clone(),
                                            &function_args,
                                        )
                                        .await?;
                                    } else if function_name == "function_text_to_image" {
                                        function_text_to_image::handle_function_text_to_image(
                                            &ai_function,
                                            &chat_message,
                                            context.clone(),
                                            &function_args,
                                        )
                                        .await?;
                                    } else if function_name == "function_translator" {
                                        function_translator::handle_function_translator(
                                            &ai_function,
                                            &chat_message,
                                            context.clone(),
                                            &function_args,
                                        )
                                        .await?;
                                    } else if function_name == "function_visual_questions_answering"
                                    {
                                        function_visual_questions_answering::handle_function_visual_questions_answering(
                                            &ai_function,
                                            &chat_message,
                                            context.clone(),
                                            &function_args,
                                        )
                                        .await?;
                                    }
                                }
                            }

                            if let Some(content) = response_message.content {
                                let chat_message = context
                                    .octopus_database
                                    .update_chat_message(
                                        chat_message.id,
                                        100,
                                        &content,
                                        ChatMessageStatus::Answered,
                                    )
                                    .await?;

                                return Ok(chat_message);
                            }
                        }
                    }
                }
            }
        }
    }

    Ok(chat_message)
}

pub async fn update_chat_message(
    ai_function: &AiFunction,
    ai_function_response: &AiFunctionResponse,
    context: Arc<Context>,
    chat_message: &ChatMessage,
) -> Result<ChatMessage> {
    let status = match ai_function_response.status {
        AiFunctionResponseStatus::Processed => ChatMessageStatus::Answered,
        _ => ChatMessageStatus::Asked,
    };

    let response = match ai_function_response.response.clone() {
        Some(AiFunctionResponseResponse::Array(array)) => {
            let string = array.into_iter().collect::<String>();

            Some(string)
        }
        Some(AiFunctionResponseResponse::String(string)) => Some(string),
        None => None,
    };

    let chat_message = context
        .octopus_database
        .update_chat_message_from_function(
            chat_message.id,
            ai_function.id,
            status,
            ai_function_response.progress,
            response,
        )
        .await?;

    if !ai_function_response.file_attachements.is_empty() {
        let engine = engine::GeneralPurpose::new(&alphabet::URL_SAFE, engine::general_purpose::PAD);

        for file_attachement in &ai_function_response.file_attachements {
            let content = file_attachement
                .content
                .strip_prefix("b'")
                .ok_or(AppError::InternalError)?
                .to_string();
            let content = content.strip_suffix('\'').ok_or(AppError::InternalError)?;
            let data = engine.decode(content)?;
            let extension = (*(file_attachement
                .file_name
                .split('.')
                .collect::<Vec<&str>>()
                .last()
                .ok_or(AppError::File)?)).to_string();

            let file_name = format!("{}.{}", Uuid::new_v4(), extension);
            let path = format!("{PUBLIC_DIR}/{file_name}");

            let mut file = File::create(path)?;
            file.write_all(&data)?;

            context
                .octopus_database
                .insert_chat_message_file(chat_message.id, &file_name, &file_attachement.media_type)
                .await?;
        }
    }

    Ok(chat_message)
}

pub async fn update_chat_message_with_file_response(
    ai_function: &AiFunction,
    ai_function_response_file: &AiFunctionResponseFile,
    context: Arc<Context>,
    chat_message: &ChatMessage,
) -> Result<ChatMessage> {
    let status = ChatMessageStatus::Answered;
    let response = None;
    let progress = 100;

    let chat_message = context
        .octopus_database
        .update_chat_message_from_function(
            chat_message.id,
            ai_function.id,
            status,
            progress,
            response,
        )
        .await?;

    let data = ai_function_response_file.content.to_vec();
    let kind = infer::get(&data).ok_or(AppError::File)?;
    let extension = kind.extension();

    let file_name = format!("{}.{}", Uuid::new_v4(), extension);
    let path = format!("{PUBLIC_DIR}/{file_name}");

    let mut file = File::create(path)?;
    file.write_all(&data)?;

    context
        .octopus_database
        .insert_chat_message_file(
            chat_message.id,
            &file_name,
            &ai_function_response_file.media_type,
        )
        .await?;

    Ok(chat_message)
}<|MERGE_RESOLUTION|>--- conflicted
+++ resolved
@@ -211,7 +211,6 @@
                     device_map: ai_function.device_map.clone(),
                     value1: chat_message.message.clone(),
                 };
-<<<<<<< HEAD
 
                 if let Some(port) = ai_function.port {
                     let url = format!("{BASE_AI_FUNCTION_URL}:{}/{}", port, ai_function.name);
@@ -226,53 +225,19 @@
                             let function_sensitive_information_response: FunctionSensitiveInformationResponse = response.json().await?;
 
                             if function_sensitive_information_response.is_sensitive {
-                                let response = match function_sensitive_information_response
-                                    .sensitive_part
-                                {
-                                    None => String::from("Question contains sensitive part"),
-                                    Some(sensitive_part) => {
-                                        format!(
-                                            "Question contains sensitive part: {sensitive_part}"
-                                        )
-                                    }
-                                };
+                                let message = "The sensitive information filter detected sensitive content in this message. Because of that, we anonymized this message.";
 
                                 let chat_message = context
                                     .octopus_database
                                     .update_chat_message_is_sensitive(
                                         chat_message.id,
                                         true,
+                                        message,
                                         ChatMessageStatus::Answered,
                                         100,
-                                        &response,
+                                        message,
                                     )
                                     .await?;
-=======
-                let response = reqwest::Client::new()
-                    .post(ai_function.base_function_url.clone())
-                    .json(&function_sensitive_information_post)
-                    .send()
-                    .await;
-
-                if let Ok(response) = response {
-                    if response.status() == StatusCode::CREATED {
-                        let function_sensitive_information_response: FunctionSensitiveInformationResponse = response.json().await?;
-
-                        if function_sensitive_information_response.is_sensitive {
-                            let message = "The sensitive information filter detected sensitive content in this message. Because of that, we anonymized this message.";
-
-                            let chat_message = context
-                                .octopus_database
-                                .update_chat_message_is_sensitive(
-                                    chat_message.id,
-                                    true,
-                                    message,
-                                    ChatMessageStatus::Answered,
-                                    100,
-                                    message,
-                                )
-                                .await?;
->>>>>>> 0f8c599e
 
                                 return Ok(chat_message);
                             }
