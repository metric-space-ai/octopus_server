use crate::{
    entity::{
        AiFunction, AiFunctionRequestContentType, AiFunctionResponseContentType, AiService,
        AiServiceHealthCheckStatus, AiServiceRequiredPythonVersion, AiServiceSetupStatus,
        AiServiceStatus, AiServiceType, CachedFile, Chat, ChatActivity, ChatAudit, ChatMessage,
        ChatMessageExtended, ChatMessageFile, ChatMessagePicture, ChatMessageStatus, ChatPicture,
        Company, EstimatedSeconds, ExamplePrompt, ExamplePromptCategory, InspectionDisabling,
        NextcloudFile, OllamaModel, OllamaModelStatus, Parameter, PasswordResetToken, Port,
        Profile, Session, SimpleApp, User, UserExtended, WaspApp, WaspAppInstanceType,
        WaspGenerator, WaspGeneratorStatus, Workspace, WorkspacesType,
    },
    error::AppError,
    Result, PUBLIC_DIR,
};
use chrono::{DateTime, Utc};
use sqlx::{PgPool, Postgres, Transaction};
use std::sync::Arc;
use uuid::Uuid;

#[allow(clippy::module_name_repetitions)]
#[derive(Clone, Debug)]
pub struct OctopusDatabase {
    pool: Arc<PgPool>,
}

impl OctopusDatabase {
    pub fn new(pool: PgPool) -> Self {
        Self {
            pool: Arc::new(pool),
        }
    }

    pub async fn transaction_begin(&self) -> Result<Transaction<Postgres>> {
        let transaction = self
            .pool
            .begin()
            .await
            .map_err(|_| AppError::SqlTransaction)?;

        Ok(transaction)
    }

    pub async fn transaction_commit(&self, transaction: Transaction<'_, Postgres>) -> Result<()> {
        transaction.commit().await?;

        Ok(())
    }

    pub async fn create_database(&self, name: &str) -> Result<()> {
        let query = format!("CREATE DATABASE {name}");
        let _ = sqlx::query(&query).execute(&*self.pool).await;

        Ok(())
    }

    #[allow(dead_code)]
    pub async fn expire_password_reset_token(&self, id: Uuid) -> Result<PasswordResetToken> {
        let password_reset_token = sqlx::query_as!(
            PasswordResetToken,
            "UPDATE password_reset_tokens
            SET expires_at = current_timestamp(0), updated_at = current_timestamp(0)
            WHERE id = $1
            RETURNING id, user_id, email, created_at, deleted_at, expires_at, updated_at",
            id,
        )
        .fetch_one(&*self.pool)
        .await?;

        Ok(password_reset_token)
    }

    pub async fn get_ai_functions(&self) -> Result<Vec<AiFunction>> {
        let ai_functions = sqlx::query_as!(
            AiFunction,
            r#"SELECT id, ai_service_id, description, display_name, formatted_name, generated_description, is_enabled, name, parameters, request_content_type AS "request_content_type: _", response_content_type AS "response_content_type: _", created_at, deleted_at, updated_at
            FROM ai_functions
            WHERE deleted_at IS NULL
            ORDER BY name ASC"#,
        )
        .fetch_all(&*self.pool)
        .await?;

        Ok(ai_functions)
    }

    pub async fn get_ai_functions_by_ai_service_id(
        &self,
        ai_service_id: Uuid,
    ) -> Result<Vec<AiFunction>> {
        let ai_functions = sqlx::query_as!(
            AiFunction,
            r#"SELECT id, ai_service_id, description, display_name, formatted_name, generated_description, is_enabled, name, parameters, request_content_type AS "request_content_type: _", response_content_type AS "response_content_type: _", created_at, deleted_at, updated_at
            FROM ai_functions
            WHERE ai_service_id = $1
            AND deleted_at IS NULL
            ORDER BY name ASC"#,
            ai_service_id
        )
        .fetch_all(&*self.pool)
        .await?;

        Ok(ai_functions)
    }

    pub async fn get_ai_functions_for_request(&self, user_id: Uuid) -> Result<Vec<AiFunction>> {
        let is_enabled = true;
        let health_check_status = AiServiceHealthCheckStatus::Ok;
        let setup_status = AiServiceSetupStatus::Performed;
        let status = AiServiceStatus::Running;
        let service_type = AiServiceType::Normal;

        let ai_functions = sqlx::query_as::<_, AiFunction>(
            "SELECT aif.id, aif.ai_service_id, aif.display_name, aif.description, aif.formatted_name, aif.generated_description, aif.is_enabled, aif.name, aif.parameters, aif.request_content_type, aif.response_content_type, aif.created_at, aif.deleted_at, aif.updated_at
            FROM ai_functions AS aif
            LEFT JOIN ai_services ais ON ai_service_id = ais.id
            WHERE aif.is_enabled = $1
            AND ais.is_enabled = $1
            AND ais.health_check_status = $2
            AND ais.setup_status = $3
            AND ais.status = $4
            AND ais.type = $5
            AND aif.deleted_at IS NULL
            AND ais.deleted_at IS NULL
            AND (ais.allowed_user_ids IS NULL OR $6 = ANY(ais.allowed_user_ids))
            ORDER BY name ASC",
        )
        .bind(is_enabled)
        .bind(health_check_status)
        .bind(setup_status)
        .bind(status)
        .bind(service_type)
        .bind(user_id)
        .fetch_all(&*self.pool)
        .await?;

        Ok(ai_functions)
    }

    pub async fn get_ai_services(&self) -> Result<Vec<AiService>> {
        let ai_services = sqlx::query_as!(
            AiService,
            r#"SELECT id, allowed_user_ids, color, device_map, health_check_execution_time, health_check_status AS "health_check_status: _", is_enabled, original_file_name, original_function_body, parser_feedback, port, priority, processed_function_body, progress, required_python_version AS "required_python_version: _", setup_execution_time, setup_status AS "setup_status: _", status AS "status: _", type AS "type: _", created_at, deleted_at, health_check_at, setup_at, updated_at
            FROM ai_services
            WHERE deleted_at IS NULL
            ORDER BY priority DESC, original_file_name ASC"#
        )
        .fetch_all(&*self.pool)
        .await?;

        Ok(ai_services)
    }

    pub async fn get_ai_services_max_port(
        &self,
        transaction: &mut Transaction<'_, Postgres>,
    ) -> Result<Port> {
        let port = sqlx::query_as::<_, Port>("SELECT MAX(port) FROM ai_services")
            .fetch_one(&mut **transaction)
            .await?;

        Ok(port)
    }

    pub async fn get_cached_files(&self) -> Result<Vec<CachedFile>> {
        let cached_files = sqlx::query_as!(
            CachedFile,
            "SELECT id, cache_key, file_name, media_type, original_file_name, created_at, expires_at, updated_at
            FROM cached_files
            ORDER BY cache_key ASC",
        )
        .fetch_all(&*self.pool)
        .await?;

        Ok(cached_files)
    }

    pub async fn get_chats_by_workspace_id(&self, workspace_id: Uuid) -> Result<Vec<Chat>> {
        let chats = sqlx::query_as!(
            Chat,
            "SELECT id, user_id, workspace_id, name, created_at, deleted_at, updated_at
            FROM chats
            WHERE workspace_id = $1
            AND deleted_at IS NULL
            ORDER BY created_at DESC",
            workspace_id
        )
        .fetch_all(&*self.pool)
        .await?;

        Ok(chats)
    }

    pub async fn get_chat_by_workspace_id_latest(
        &self,
        workspace_id: Uuid,
    ) -> Result<Option<Chat>> {
        let chat = sqlx::query_as!(
            Chat,
            "SELECT id, user_id, workspace_id, name, created_at, deleted_at, updated_at
            FROM chats
            WHERE workspace_id = $1
            AND deleted_at IS NULL
            ORDER BY created_at DESC
            LIMIT 1",
            workspace_id
        )
        .fetch_optional(&*self.pool)
        .await?;

        Ok(chat)
    }

    pub async fn get_chat_activities_latest_by_chat_id_and_session_id(
        &self,
        chat_id: Uuid,
        session_id: Uuid,
    ) -> Result<Vec<ChatActivity>> {
        let chat_activities = sqlx::query_as!(
            ChatActivity,
            "SELECT id, chat_id, session_id, user_id, created_at, updated_at
            FROM chat_activities
            WHERE chat_id = $1
            AND session_id != $2
            ORDER BY updated_at DESC
            LIMIT 5",
            chat_id,
            session_id
        )
        .fetch_all(&*self.pool)
        .await?;

        Ok(chat_activities)
    }

    pub async fn get_chat_audits(&self) -> Result<Vec<ChatAudit>> {
        let chat_audits = sqlx::query_as!(
            ChatAudit,
            "SELECT id, chat_id, chat_message_id, user_id, trail, created_at
            FROM chat_audits
            ORDER BY created_at DESC"
        )
        .fetch_all(&*self.pool)
        .await?;

        Ok(chat_audits)
    }

    pub async fn get_chat_messages_estimated_response_at(&self) -> Result<EstimatedSeconds> {
        let estimated_seconds = sqlx::query_as::<_, EstimatedSeconds>(
            "SELECT CAST(CEILING(EXTRACT(SECONDS FROM AVG(updated_at - created_at))) AS INT8) AS ceiling FROM chat_messages",
        )
        .fetch_one(&*self.pool)
        .await?;

        Ok(estimated_seconds)
    }

    pub async fn get_chat_messages_by_chat_id(&self, chat_id: Uuid) -> Result<Vec<ChatMessage>> {
        let chat_messages = sqlx::query_as!(
            ChatMessage,
<<<<<<< HEAD
            r#"SELECT id, ai_function_id, chat_id, simple_app_id, suggested_ai_function_id, user_id, wasp_app_id, ai_function_call, ai_function_error, bad_reply_comment, bad_reply_is_harmful, bad_reply_is_not_helpful, bad_reply_is_not_true, bypass_sensitive_information_filter, color, estimated_response_at, is_anonymized, is_marked_as_not_sensitive, is_not_checked_by_system, is_sensitive, message, progress, response, simple_app_data, status AS "status: _", created_at, deleted_at, updated_at
=======
            r#"SELECT id, ai_function_id, ai_service_id, chat_id, simple_app_id, user_id, wasp_app_id, ai_function_call, ai_function_error, bad_reply_comment, bad_reply_is_harmful, bad_reply_is_not_helpful, bad_reply_is_not_true, bypass_sensitive_information_filter, color, estimated_response_at, is_anonymized, is_marked_as_not_sensitive, is_not_checked_by_system, is_sensitive, message, progress, response, simple_app_data, status AS "status: _", created_at, deleted_at, updated_at
>>>>>>> df3e0a26
            FROM chat_messages
            WHERE chat_id = $1
            AND deleted_at IS NULL
            ORDER BY created_at ASC"#,
            chat_id
        )
        .fetch_all(&*self.pool)
        .await?;

        Ok(chat_messages)
    }

    pub async fn get_chat_messages_by_chat_id_latest(
        &self,
        chat_id: Uuid,
    ) -> Result<Option<ChatMessage>> {
        let chat_message = sqlx::query_as!(
            ChatMessage,
<<<<<<< HEAD
            r#"SELECT id, ai_function_id, chat_id, simple_app_id, suggested_ai_function_id, user_id, wasp_app_id, ai_function_call, ai_function_error, bad_reply_comment, bad_reply_is_harmful, bad_reply_is_not_helpful, bad_reply_is_not_true, bypass_sensitive_information_filter, color, estimated_response_at, is_anonymized, is_marked_as_not_sensitive, is_not_checked_by_system, is_sensitive, message, progress, response, simple_app_data, status AS "status: _", created_at, deleted_at, updated_at
=======
            r#"SELECT id, ai_function_id, ai_service_id, chat_id, simple_app_id, user_id, wasp_app_id, ai_function_call, ai_function_error, bad_reply_comment, bad_reply_is_harmful, bad_reply_is_not_helpful, bad_reply_is_not_true, bypass_sensitive_information_filter, color, estimated_response_at, is_anonymized, is_marked_as_not_sensitive, is_not_checked_by_system, is_sensitive, message, progress, response, simple_app_data, status AS "status: _", created_at, deleted_at, updated_at
>>>>>>> df3e0a26
            FROM chat_messages
            WHERE chat_id = $1
            AND deleted_at IS NULL
            ORDER BY created_at DESC
            LIMIT 1"#,
            chat_id
        )
        .fetch_optional(&*self.pool)
        .await?;

        Ok(chat_message)
    }

    pub async fn get_chat_messages_extended_by_chat_id(
        &self,
        chat_id: Uuid,
    ) -> Result<Vec<ChatMessageExtended>> {
        let chat_messages = self.get_chat_messages_by_chat_id(chat_id).await?;
        let chat_messages_ids = chat_messages.iter().map(|x| x.id).collect::<Vec<Uuid>>();
        let user_ids = chat_messages
            .iter()
            .map(|x| x.user_id)
            .collect::<Vec<Uuid>>();

        let chat_message_files = self
            .get_chat_message_files_by_chat_message_ids(&chat_messages_ids)
            .await?;
        let chat_message_pictures = self
            .get_chat_message_pictures_by_chat_message_ids(&chat_messages_ids)
            .await?;

        let profiles = self.get_profiles_by_user_ids(&user_ids).await?;

        let mut chat_messages_extended = vec![];

        for chat_message in chat_messages {
            let mapped_chat_message_extended = Self::map_to_chat_message_extended(
                &chat_message,
                chat_message_files.clone(),
                chat_message_pictures.clone(),
                profiles.clone(),
            );
            chat_messages_extended.push(mapped_chat_message_extended);
        }

        Ok(chat_messages_extended)
    }

    pub async fn get_chat_messages_extended_by_chat_id_latest(
        &self,
        chat_id: Uuid,
    ) -> Result<Option<ChatMessageExtended>> {
        let chat_message = self.get_chat_messages_by_chat_id_latest(chat_id).await?;

        match chat_message {
            None => Ok(None),
            Some(chat_message) => {
                let chat_message_files = self
                    .get_chat_message_files_by_chat_message_id(chat_message.id)
                    .await?;
                let chat_message_pictures = self
                    .get_chat_message_pictures_by_chat_message_ids(&[chat_message.id])
                    .await?;
                let profiles = self
                    .get_profiles_by_user_ids(&[chat_message.user_id])
                    .await?;

                let chat_message_extended = Self::map_to_chat_message_extended(
                    &chat_message,
                    chat_message_files,
                    chat_message_pictures,
                    profiles,
                );

                Ok(Some(chat_message_extended))
            }
        }
    }

    pub async fn get_chat_messages_by_chat_id_and_status(
        &self,
        chat_id: Uuid,
        status: ChatMessageStatus,
    ) -> Result<Vec<ChatMessage>> {
        let chat_messages = sqlx::query_as::<_, ChatMessage>(
<<<<<<< HEAD
            "SELECT id, ai_function_id, chat_id, simple_app_id, suggested_ai_function_id, user_id, wasp_app_id, ai_function_call, ai_function_error, bad_reply_comment, bad_reply_is_harmful, bad_reply_is_not_helpful, bad_reply_is_not_true, bypass_sensitive_information_filter, color, estimated_response_at, is_anonymized, is_marked_as_not_sensitive, is_not_checked_by_system, is_sensitive, message, progress, response, simple_app_data, status, created_at, deleted_at, updated_at
=======
            "SELECT id, ai_function_id, ai_service_id, chat_id, simple_app_id, user_id, wasp_app_id, ai_function_call, ai_function_error, bad_reply_comment, bad_reply_is_harmful, bad_reply_is_not_helpful, bad_reply_is_not_true, bypass_sensitive_information_filter, color, estimated_response_at, is_anonymized, is_marked_as_not_sensitive, is_not_checked_by_system, is_sensitive, message, progress, response, simple_app_data, status, created_at, deleted_at, updated_at
>>>>>>> df3e0a26
            FROM chat_messages
            WHERE chat_id = $1
            AND status = $2
            AND deleted_at IS NULL
            ORDER BY created_at ASC",
        )
        .bind(chat_id)
        .bind(status)
        .fetch_all(&*self.pool)
        .await?;

        Ok(chat_messages)
    }

    pub async fn get_chat_message_files_by_chat_message_id(
        &self,
        chat_message_id: Uuid,
    ) -> Result<Vec<ChatMessageFile>> {
        let chat_message_files = sqlx::query_as!(
            ChatMessageFile,
            "SELECT id, chat_message_id, file_name, media_type, original_file_name, created_at, deleted_at
            FROM chat_message_files
            WHERE chat_message_id = $1
            AND deleted_at IS NULL
            ORDER BY created_at ASC",
            chat_message_id
        )
        .fetch_all(&*self.pool)
        .await?;

        Ok(chat_message_files)
    }

    pub async fn get_chat_message_files_by_chat_message_ids(
        &self,
        chat_message_ids: &[Uuid],
    ) -> Result<Vec<ChatMessageFile>> {
        let chat_message_files = sqlx::query_as!(
            ChatMessageFile,
            "SELECT id, chat_message_id, file_name, media_type, original_file_name, created_at, deleted_at
            FROM chat_message_files
            WHERE chat_message_id = ANY($1)
            AND deleted_at IS NULL
            ORDER BY created_at ASC",
            chat_message_ids
        )
        .fetch_all(&*self.pool)
        .await?;

        Ok(chat_message_files)
    }

    pub async fn get_chat_message_pictures_by_chat_message_ids(
        &self,
        chat_message_ids: &[Uuid],
    ) -> Result<Vec<ChatMessagePicture>> {
        let chat_message_pictures = sqlx::query_as!(
            ChatMessagePicture,
            "SELECT id, chat_message_id, file_name, created_at, deleted_at, updated_at
            FROM chat_message_pictures
            WHERE chat_message_id = ANY($1)
            AND deleted_at IS NULL
            ORDER BY created_at ASC",
            chat_message_ids
        )
        .fetch_all(&*self.pool)
        .await?;

        Ok(chat_message_pictures)
    }

    pub async fn get_companies(&self) -> Result<Vec<Company>> {
        let companies = sqlx::query_as!(
            Company,
            "SELECT id, address, name, created_at, deleted_at, updated_at
            FROM companies
            WHERE deleted_at IS NULL",
        )
        .fetch_all(&*self.pool)
        .await?;

        Ok(companies)
    }

    pub async fn get_example_prompts(&self) -> Result<Vec<ExamplePrompt>> {
        let is_visible = true;

        let example_prompts = sqlx::query_as!(
            ExamplePrompt,
            "SELECT id, example_prompt_category_id, background_file_name, is_visible, priority, prompt, title, created_at, deleted_at, updated_at
            FROM example_prompts
            WHERE is_visible = $1
            AND deleted_at IS NULL
            ORDER BY priority DESC",
            is_visible
        )
        .fetch_all(&*self.pool)
        .await?;

        Ok(example_prompts)
    }

    pub async fn get_example_prompts_by_example_prompt_category_id(
        &self,
        example_prompt_category_id: Uuid,
    ) -> Result<Vec<ExamplePrompt>> {
        let is_visible = true;

        let example_prompts = sqlx::query_as!(
            ExamplePrompt,
            "SELECT id, example_prompt_category_id, background_file_name, is_visible, priority, prompt, title, created_at, deleted_at, updated_at
            FROM example_prompts
            WHERE is_visible = $1
            AND example_prompt_category_id = $2
            AND deleted_at IS NULL
            ORDER BY priority DESC",
            is_visible,
            example_prompt_category_id
        )
        .fetch_all(&*self.pool)
        .await?;

        Ok(example_prompts)
    }

    pub async fn get_example_prompt_categories(&self) -> Result<Vec<ExamplePromptCategory>> {
        let is_visible = true;

        let example_prompt_categories: Vec<ExamplePromptCategory> = sqlx::query_as!(
            ExamplePromptCategory,
            "SELECT id, description, is_visible, title, created_at, deleted_at, updated_at
            FROM example_prompt_categories
            WHERE is_visible = $1
            AND deleted_at IS NULL
            ORDER BY title ASC",
            is_visible
        )
        .fetch_all(&*self.pool)
        .await?;

        Ok(example_prompt_categories)
    }

    pub async fn get_nextcloud_files(&self) -> Result<Vec<NextcloudFile>> {
        let nextcloud_files = sqlx::query_as!(
            NextcloudFile,
            "SELECT id, file_name, media_type, original_file_name, created_at, updated_at
            FROM nextcloud_files
            ORDER BY original_file_name ASC",
        )
        .fetch_all(&*self.pool)
        .await?;

        Ok(nextcloud_files)
    }

    pub async fn get_ollama_models(&self) -> Result<Vec<OllamaModel>> {
        let ollama_models = sqlx::query_as!(
            OllamaModel,
            r#"SELECT id, name, o_name, o_details_family, o_details_families, o_details_format, o_details_parameter_size, o_details_parent_model, o_details_quantization_level, o_digest, o_model, o_modified_at, o_size, status AS "status: _ ", created_at, deleted_at, updated_at
            FROM ollama_models
            WHERE deleted_at IS NULL
            ORDER BY name ASC"#
        )
        .fetch_all(&*self.pool)
        .await?;

        Ok(ollama_models)
    }

    pub async fn get_parameters(&self) -> Result<Vec<Parameter>> {
        let parameters = sqlx::query_as!(
            Parameter,
            "SELECT id, name, value, created_at, deleted_at, updated_at
            FROM parameters
            WHERE deleted_at IS NULL
            ORDER BY name ASC"
        )
        .fetch_all(&*self.pool)
        .await?;

        Ok(parameters)
    }

    pub async fn get_profiles_by_user_ids(&self, user_ids: &[Uuid]) -> Result<Vec<Profile>> {
        let profiles = sqlx::query_as!(
            Profile,
            "SELECT id, user_id, job_title, language, name, photo_file_name, text_size, created_at, deleted_at, updated_at
            FROM profiles
            WHERE user_id = ANY($1)
            AND deleted_at IS NULL",
            user_ids
        )
        .fetch_all(&*self.pool)
        .await?;

        Ok(profiles)
    }

    pub async fn get_simple_apps(&self) -> Result<Vec<SimpleApp>> {
        let simple_apps = sqlx::query_as!(
            SimpleApp,
            "SELECT id, code, description, formatted_name, is_enabled, name, created_at, deleted_at, updated_at
            FROM simple_apps
            WHERE deleted_at IS NULL"
        )
        .fetch_all(&*self.pool)
        .await?;

        Ok(simple_apps)
    }

    pub async fn get_simple_apps_for_request(&self) -> Result<Vec<SimpleApp>> {
        let is_enabled = true;
        let simple_apps = sqlx::query_as!(
            SimpleApp,
            "SELECT id, code, description, formatted_name, is_enabled, name, created_at, deleted_at, updated_at
            FROM simple_apps
            WHERE is_enabled = $1
            AND deleted_at IS NULL",
            is_enabled
        )
        .fetch_all(&*self.pool)
        .await?;

        Ok(simple_apps)
    }

    pub async fn get_users_by_company_id(&self, company_id: Uuid) -> Result<Vec<User>> {
        let users = sqlx::query_as!(
            User,
            "SELECT id, company_id, email, is_enabled, is_invited, roles, created_at, deleted_at, updated_at
            FROM users
            WHERE company_id = $1
            AND deleted_at IS NULL",
            company_id
        )
        .fetch_all(&*self.pool)
        .await?;

        Ok(users)
    }

    pub async fn get_users_extended_by_company_id(
        &self,
        company_id: Uuid,
    ) -> Result<Vec<UserExtended>> {
        let users = self.get_users_by_company_id(company_id).await?;

        let user_ids = users.iter().map(|x| x.id).collect::<Vec<Uuid>>();

        let profiles = self.get_profiles_by_user_ids(&user_ids).await?;

        let mut users_extended = vec![];

        for user in users {
            let profile = profiles
                .clone()
                .into_iter()
                .filter(|x| x.id == user.id)
                .collect::<Vec<Profile>>()
                .first()
                .cloned();
            let mapped_user_extended = self.map_to_user_extended(&user, profile).await?;
            users_extended.push(mapped_user_extended);
        }

        Ok(users_extended)
    }

    pub async fn get_wasp_apps(&self) -> Result<Vec<WaspApp>> {
        let wasp_apps = sqlx::query_as!(
            WaspApp,
            r#"SELECT id, wasp_generator_id, allowed_user_ids, code, description, formatted_name, instance_type AS "instance_type: _", is_enabled, name, created_at, deleted_at, updated_at
            FROM wasp_apps
            WHERE deleted_at IS NULL"#
        )
        .fetch_all(&*self.pool)
        .await?;

        Ok(wasp_apps)
    }

    pub async fn get_wasp_apps_for_request(&self, user_id: Uuid) -> Result<Vec<WaspApp>> {
        let is_enabled = true;
        let wasp_apps = sqlx::query_as!(
            WaspApp,
            r#"SELECT id, wasp_generator_id, allowed_user_ids, code, description, formatted_name, instance_type AS "instance_type: _", is_enabled, name, created_at, deleted_at, updated_at
            FROM wasp_apps
            WHERE is_enabled = $1
            AND deleted_at IS NULL
            AND (allowed_user_ids IS NULL OR $2 = ANY(allowed_user_ids))"#,
            is_enabled,
            user_id
        )
        .fetch_all(&*self.pool)
        .await?;

        Ok(wasp_apps)
    }

    pub async fn get_wasp_generators_by_user_id(
        &self,
        user_id: Uuid,
    ) -> Result<Vec<WaspGenerator>> {
        let wasp_generators = sqlx::query_as!(
            WaspGenerator,
            r#"SELECT id, user_id, wasp_app_id, api_access_secret, api_access_url, code, description, log, name, status AS "status: _", version, created_at, deleted_at, updated_at
            FROM wasp_generators
            WHERE user_id = $1
            AND deleted_at IS NULL"#,
            user_id
        )
        .fetch_all(&*self.pool)
        .await?;

        Ok(wasp_generators)
    }

    pub async fn get_workspaces_by_company_id_and_type(
        &self,
        company_id: Uuid,
        r#type: WorkspacesType,
    ) -> Result<Vec<Workspace>> {
        let workspaces = sqlx::query_as::<_, Workspace>(
            "SELECT id, company_id, user_id, name, type, created_at, deleted_at, updated_at
            FROM workspaces
            WHERE company_id = $1
            AND type = $2
            AND deleted_at IS NULL",
        )
        .bind(company_id)
        .bind(r#type)
        .fetch_all(&*self.pool)
        .await?;

        Ok(workspaces)
    }

    pub async fn get_workspaces_by_user_id_and_type(
        &self,
        user_id: Uuid,
        r#type: WorkspacesType,
    ) -> Result<Vec<Workspace>> {
        let workspaces = sqlx::query_as::<_, Workspace>(
            "SELECT id, company_id, user_id, name, type, created_at, deleted_at, updated_at
            FROM workspaces
            WHERE user_id = $1
            AND type = $2
            AND deleted_at IS NULL",
        )
        .bind(user_id)
        .bind(r#type)
        .fetch_all(&*self.pool)
        .await?;

        Ok(workspaces)
    }

    #[allow(clippy::too_many_arguments)]
    pub async fn insert_ai_function(
        &self,
        transaction: &mut Transaction<'_, Postgres>,
        ai_service_id: Uuid,
        description: &str,
        display_name: Option<String>,
        formatted_name: &str,
        generated_description: Option<String>,
        name: &str,
        parameters: serde_json::Value,
        request_content_type: AiFunctionRequestContentType,
        response_content_type: AiFunctionResponseContentType,
    ) -> Result<AiFunction> {
        let ai_function = sqlx::query_as::<_, AiFunction>(
            "INSERT INTO ai_functions
            (ai_service_id, description, display_name, formatted_name, generated_description, name, parameters, request_content_type, response_content_type)
            VALUES ($1, $2, $3, $4, $5, $6, $7, $8, $9)
            RETURNING id, ai_service_id, description, display_name, formatted_name, generated_description, is_enabled, name, parameters, request_content_type, response_content_type, created_at, deleted_at, updated_at",
        )
        .bind(ai_service_id)
        .bind(description)
        .bind(display_name)
        .bind(formatted_name)
        .bind(generated_description)
        .bind(name)
        .bind(parameters)
        .bind(request_content_type)
        .bind(response_content_type)
        .fetch_one(&mut **transaction)
        .await?;

        Ok(ai_function)
    }

    pub async fn insert_ai_service(
        &self,
        transaction: &mut Transaction<'_, Postgres>,
        original_file_name: &str,
        original_function_body: &str,
        port: i32,
    ) -> Result<AiService> {
        let ai_service = sqlx::query_as!(
            AiService,
            r#"INSERT INTO ai_services
            (original_file_name, original_function_body, port)
            VALUES ($1, $2, $3)
            RETURNING id, allowed_user_ids, color, device_map, health_check_execution_time, health_check_status AS "health_check_status: _", is_enabled, original_file_name, original_function_body, parser_feedback, port, priority, processed_function_body, progress, required_python_version AS "required_python_version: _", setup_execution_time, setup_status AS "setup_status: _", status AS "status: _", type AS "type: _", created_at, deleted_at, health_check_at, setup_at, updated_at"#,
            original_file_name,
            original_function_body,
            port,
        )
        .fetch_one(&mut **transaction)
        .await?;

        Ok(ai_service)
    }

    pub async fn insert_chat(
        &self,
        transaction: &mut Transaction<'_, Postgres>,
        user_id: Uuid,
        workspace_id: Uuid,
    ) -> Result<Chat> {
        let chat = sqlx::query_as!(
            Chat,
            "INSERT INTO chats
            (user_id, workspace_id)
            VALUES ($1, $2)
            RETURNING id, user_id, workspace_id, name, created_at, deleted_at, updated_at",
            user_id,
            workspace_id
        )
        .fetch_one(&mut **transaction)
        .await?;

        Ok(chat)
    }

    pub async fn insert_chat_activity(
        &self,
        transaction: &mut Transaction<'_, Postgres>,
        chat_id: Uuid,
        session_id: Uuid,
        user_id: Uuid,
    ) -> Result<ChatActivity> {
        let chat_activity = sqlx::query_as!(
            ChatActivity,
            "INSERT INTO chat_activities
            (chat_id, session_id, user_id)
            VALUES ($1, $2, $3)
            ON CONFLICT (chat_id, session_id, user_id)
            DO UPDATE SET updated_at = current_timestamp(0)
            RETURNING id, chat_id, session_id, user_id, created_at, updated_at",
            chat_id,
            session_id,
            user_id,
        )
        .fetch_one(&mut **transaction)
        .await?;

        Ok(chat_activity)
    }

    pub async fn insert_chat_audit(
        &self,
        transaction: &mut Transaction<'_, Postgres>,
        chat_id: Uuid,
        chat_message_id: Uuid,
        user_id: Uuid,
        trail: serde_json::Value,
    ) -> Result<ChatAudit> {
        let chat_audit = sqlx::query_as!(
            ChatAudit,
            "INSERT INTO chat_audits
            (chat_id, chat_message_id, user_id, trail)
            VALUES ($1, $2, $3, $4)
            RETURNING id, chat_id, chat_message_id, user_id, trail, created_at",
            chat_id,
            chat_message_id,
            user_id,
            trail
        )
        .fetch_one(&mut **transaction)
        .await?;

        Ok(chat_audit)
    }

    #[allow(clippy::too_many_arguments)]
    pub async fn insert_chat_message(
        &self,
        transaction: &mut Transaction<'_, Postgres>,
        chat_id: Uuid,
        user_id: Uuid,
        bypass_sensitive_information_filter: bool,
        estimated_response_at: DateTime<Utc>,
        message: &str,
        suggested_ai_function_id: Option<Uuid>,
    ) -> Result<ChatMessage> {
        let chat_message = sqlx::query_as!(
            ChatMessage,
            r#"INSERT INTO chat_messages
<<<<<<< HEAD
            (chat_id, user_id, bypass_sensitive_information_filter, estimated_response_at, message, suggested_ai_function_id)
            VALUES ($1, $2, $3, $4, $5, $6)
            RETURNING id, ai_function_id, chat_id, simple_app_id, suggested_ai_function_id, user_id, wasp_app_id, ai_function_call, ai_function_error, bad_reply_comment, bad_reply_is_harmful, bad_reply_is_not_helpful, bad_reply_is_not_true, bypass_sensitive_information_filter, color, estimated_response_at, is_anonymized, is_marked_as_not_sensitive, is_not_checked_by_system, is_sensitive, message, progress, response, simple_app_data, status AS "status: _", created_at, deleted_at, updated_at"#,
=======
            (chat_id, user_id, bypass_sensitive_information_filter, estimated_response_at, message)
            VALUES ($1, $2, $3, $4, $5)
            RETURNING id, ai_function_id, ai_service_id, chat_id, simple_app_id, user_id, wasp_app_id, ai_function_call, ai_function_error, bad_reply_comment, bad_reply_is_harmful, bad_reply_is_not_helpful, bad_reply_is_not_true, bypass_sensitive_information_filter, color, estimated_response_at, is_anonymized, is_marked_as_not_sensitive, is_not_checked_by_system, is_sensitive, message, progress, response, simple_app_data, status AS "status: _", created_at, deleted_at, updated_at"#,
>>>>>>> df3e0a26
            chat_id,
            user_id,
            bypass_sensitive_information_filter,
            estimated_response_at,
            message,
            suggested_ai_function_id,
        )
        .fetch_one(&mut **transaction)
        .await?;

        Ok(chat_message)
    }

    pub async fn insert_cached_file(
        &self,
        transaction: &mut Transaction<'_, Postgres>,
        cache_key: &str,
        file_name: &str,
        media_type: &str,
        original_file_name: &str,
        expires_at: Option<DateTime<Utc>>,
    ) -> Result<CachedFile> {
        let cached_file = sqlx::query_as!(
            CachedFile,
            "INSERT INTO cached_files
            (cache_key, file_name, media_type, original_file_name, expires_at)
            VALUES ($1, $2, $3, $4, $5)
            RETURNING id, cache_key, file_name, media_type, original_file_name, created_at, expires_at, updated_at",
            cache_key,
            file_name,
            media_type,
            original_file_name,
            expires_at,
        )
        .fetch_one(&mut **transaction)
        .await?;

        Ok(cached_file)
    }

    pub async fn insert_chat_message_file(
        &self,
        transaction: &mut Transaction<'_, Postgres>,
        chat_message_id: Uuid,
        file_name: &str,
        media_type: &str,
        original_file_name: Option<String>,
    ) -> Result<ChatMessageFile> {
        let chat_message_file = sqlx::query_as!(
            ChatMessageFile,
            "INSERT INTO chat_message_files
            (chat_message_id, file_name, media_type, original_file_name)
            VALUES ($1, $2, $3, $4)
            RETURNING id, chat_message_id, file_name, media_type, original_file_name, created_at, deleted_at",
            chat_message_id,
            file_name,
            media_type,
            original_file_name,
        )
        .fetch_one(&mut **transaction)
        .await?;

        Ok(chat_message_file)
    }

    pub async fn insert_chat_message_picture(
        &self,
        transaction: &mut Transaction<'_, Postgres>,
        chat_message_id: Uuid,
        file_name: &str,
    ) -> Result<ChatMessagePicture> {
        let chat_message_picture = sqlx::query_as!(
            ChatMessagePicture,
            "INSERT INTO chat_message_pictures
            (chat_message_id, file_name)
            VALUES ($1, $2)
            RETURNING id, chat_message_id, file_name, created_at, deleted_at, updated_at",
            chat_message_id,
            file_name,
        )
        .fetch_one(&mut **transaction)
        .await?;

        Ok(chat_message_picture)
    }

    pub async fn insert_chat_picture(
        &self,
        transaction: &mut Transaction<'_, Postgres>,
        chat_id: Uuid,
        file_name: &str,
    ) -> Result<ChatPicture> {
        let chat_picture = sqlx::query_as!(
            ChatPicture,
            "INSERT INTO chat_pictures
            (chat_id, file_name)
            VALUES ($1, $2)
            RETURNING id, chat_id, file_name, created_at, deleted_at, updated_at",
            chat_id,
            file_name
        )
        .fetch_one(&mut **transaction)
        .await?;

        Ok(chat_picture)
    }

    pub async fn insert_company(
        &self,
        transaction: &mut Transaction<'_, Postgres>,
        address: Option<String>,
        name: &str,
    ) -> Result<Company> {
        let company = sqlx::query_as!(
            Company,
            "INSERT INTO companies
            (address, name)
            VALUES ($1, $2)
            RETURNING id, address, name, created_at, deleted_at, updated_at",
            address,
            name
        )
        .fetch_one(&mut **transaction)
        .await?;

        Ok(company)
    }

    #[allow(clippy::too_many_arguments)]
    pub async fn insert_example_prompt(
        &self,
        transaction: &mut Transaction<'_, Postgres>,
        example_prompt_category_id: Uuid,
        background_file_name: Option<String>,
        is_visible: bool,
        priority: i32,
        prompt: &str,
        title: &str,
    ) -> Result<ExamplePrompt> {
        let example_prompt = sqlx::query_as!(
            ExamplePrompt,
            "INSERT INTO example_prompts
            (example_prompt_category_id, background_file_name, is_visible, priority, prompt, title)
            VALUES ($1, $2, $3, $4, $5, $6)
            RETURNING id, example_prompt_category_id, background_file_name, is_visible, priority, prompt, title, created_at, deleted_at, updated_at",
            example_prompt_category_id,
            background_file_name,
            is_visible,
            priority,
            prompt,
            title
        )
        .fetch_one(&mut **transaction)
        .await?;

        Ok(example_prompt)
    }

    pub async fn insert_example_prompt_category(
        &self,
        transaction: &mut Transaction<'_, Postgres>,
        description: &str,
        is_visible: bool,
        title: &str,
    ) -> Result<ExamplePromptCategory> {
        let example_prompt_category = sqlx::query_as!(
            ExamplePromptCategory,
            "INSERT INTO example_prompt_categories
            (description, is_visible, title)
            VALUES ($1, $2, $3)
            RETURNING id, description, is_visible, title, created_at, deleted_at, updated_at",
            description,
            is_visible,
            title
        )
        .fetch_one(&mut **transaction)
        .await?;

        Ok(example_prompt_category)
    }

    pub async fn insert_inspection_disabling(
        &self,
        transaction: &mut Transaction<'_, Postgres>,
        user_id: Uuid,
        content_safety_disabled_until: DateTime<Utc>,
    ) -> Result<InspectionDisabling> {
        let inspection_disabling = sqlx::query_as!(
            InspectionDisabling,
            "INSERT INTO inspection_disablings
            (user_id, content_safety_disabled_until)
            VALUES ($1, $2)
            RETURNING id, user_id, content_safety_disabled_until, created_at, updated_at",
            user_id,
            content_safety_disabled_until
        )
        .fetch_one(&mut **transaction)
        .await?;

        Ok(inspection_disabling)
    }

    pub async fn insert_nextcloud_file(
        &self,
        transaction: &mut Transaction<'_, Postgres>,
        file_name: &str,
        media_type: &str,
        original_file_name: &str,
    ) -> Result<NextcloudFile> {
        let nextcloud_file = sqlx::query_as!(
            NextcloudFile,
            "INSERT INTO nextcloud_files
            (file_name, media_type, original_file_name)
            VALUES ($1, $2, $3)
            RETURNING id, file_name, media_type, original_file_name, created_at, updated_at",
            file_name,
            media_type,
            original_file_name,
        )
        .fetch_one(&mut **transaction)
        .await?;

        Ok(nextcloud_file)
    }

    pub async fn insert_ollama_model(
        &self,
        transaction: &mut Transaction<'_, Postgres>,
        name: &str,
    ) -> Result<OllamaModel> {
        let ollama_model = sqlx::query_as!(
            OllamaModel,
            r#"INSERT INTO ollama_models
            (name)
            VALUES ($1)
            RETURNING id, name, o_name, o_details_family, o_details_families, o_details_format, o_details_parameter_size, o_details_parent_model, o_details_quantization_level, o_digest, o_model, o_modified_at, o_size, status AS "status: _ ", created_at, deleted_at, updated_at"#,
            name
        )
        .fetch_one(&mut **transaction)
        .await?;

        Ok(ollama_model)
    }

    pub async fn insert_parameter(
        &self,
        transaction: &mut Transaction<'_, Postgres>,
        name: &str,
        value: &str,
    ) -> Result<Parameter> {
        let parameter = sqlx::query_as!(
            Parameter,
            "INSERT INTO parameters
            (name, value)
            VALUES ($1, $2)
            RETURNING id, name, value, created_at, deleted_at, updated_at",
            name,
            value
        )
        .fetch_one(&mut **transaction)
        .await?;

        Ok(parameter)
    }

    pub async fn insert_password_reset_token(
        &self,
        transaction: &mut Transaction<'_, Postgres>,
        user_id: Uuid,
        email: &str,
        token: &str,
    ) -> Result<PasswordResetToken> {
        let password_reset_token = sqlx::query_as!(
            PasswordResetToken,
            "INSERT INTO password_reset_tokens
            (user_id, email, token)
            VALUES ($1, $2, $3)
            RETURNING id, user_id, email, created_at, deleted_at, expires_at, updated_at",
            user_id,
            email,
            token
        )
        .fetch_one(&mut **transaction)
        .await?;

        Ok(password_reset_token)
    }

    pub async fn insert_profile(
        &self,
        transaction: &mut Transaction<'_, Postgres>,
        user_id: Uuid,
        job_title: Option<String>,
        name: Option<String>,
    ) -> Result<Profile> {
        let profile = sqlx::query_as!(
            Profile,
            "INSERT INTO profiles
            (user_id, job_title, name)
            VALUES ($1, $2, $3)
            RETURNING id, user_id, job_title, language, name, photo_file_name, text_size, created_at, deleted_at, updated_at",
            user_id,
            job_title,
            name
        )
        .fetch_one(&mut **transaction)
        .await?;

        Ok(profile)
    }

    pub async fn insert_session(
        &self,
        transaction: &mut Transaction<'_, Postgres>,
        user_id: Uuid,
        data: &str,
        expired_at: DateTime<Utc>,
    ) -> Result<Session> {
        let session = sqlx::query_as!(
            Session,
            "INSERT INTO sessions
            (user_id, data, expired_at)
            VALUES ($1, $2, $3)
            RETURNING id, user_id, data, expired_at",
            user_id,
            data,
            expired_at
        )
        .fetch_one(&mut **transaction)
        .await?;

        Ok(session)
    }

    pub async fn insert_simple_app(
        &self,
        transaction: &mut Transaction<'_, Postgres>,
        code: &str,
        description: &str,
        formatted_name: &str,
        is_enabled: bool,
        name: &str,
    ) -> Result<SimpleApp> {
        let simple_app = sqlx::query_as!(
            SimpleApp,
            "INSERT INTO simple_apps
            (code, description, formatted_name, is_enabled, name)
            VALUES ($1, $2, $3, $4, $5)
            RETURNING id, code, description, formatted_name, is_enabled, name, created_at, deleted_at, updated_at",
            code,
            description,
            formatted_name,
            is_enabled,
            name,
        )
        .fetch_one(&mut **transaction)
        .await?;

        Ok(simple_app)
    }

    #[allow(clippy::too_many_arguments)]
    pub async fn insert_user(
        &self,
        transaction: &mut Transaction<'_, Postgres>,
        company_id: Uuid,
        email: &str,
        is_enabled: bool,
        is_invited: bool,
        pepper_id: i32,
        password: &str,
        roles: &[String],
    ) -> Result<User> {
        let user = sqlx::query_as!(
            User,
            "INSERT INTO users
            (company_id, email, is_enabled, is_invited, pepper_id, password, roles)
            VALUES ($1, $2, $3, $4, $5, $6, $7)
            ON CONFLICT (email) DO NOTHING
            RETURNING id, company_id, email, is_enabled, is_invited, roles, created_at, deleted_at, updated_at",
            company_id,
            email,
            is_enabled,
            is_invited,
            pepper_id,
            password,
            roles
        )
        .fetch_one(&mut **transaction)
        .await?;

        Ok(user)
    }

    #[allow(clippy::too_many_arguments)]
    pub async fn insert_wasp_app(
        &self,
        transaction: &mut Transaction<'_, Postgres>,
        code: &[u8],
        description: &str,
        formatted_name: &str,
        instance_type: WaspAppInstanceType,
        is_enabled: bool,
        name: &str,
    ) -> Result<WaspApp> {
        let wasp_app = sqlx::query_as::<_, WaspApp>(
            "INSERT INTO wasp_apps
            (code, description, formatted_name, instance_type, is_enabled, name)
            VALUES ($1, $2, $3, $4, $5, $6)
            RETURNING id, wasp_generator_id, allowed_user_ids, code, description, formatted_name, instance_type, is_enabled, name, created_at, deleted_at, updated_at",
        )
        .bind(code)
        .bind(description)
        .bind(formatted_name)
        .bind(instance_type)
        .bind(is_enabled)
        .bind(name)
        .fetch_one(&mut **transaction)
        .await?;

        Ok(wasp_app)
    }

    #[allow(clippy::too_many_arguments)]
    pub async fn insert_wasp_app_from_wasp_generator(
        &self,
        transaction: &mut Transaction<'_, Postgres>,
        code: &[u8],
        description: &str,
        formatted_name: &str,
        instance_type: WaspAppInstanceType,
        is_enabled: bool,
        name: &str,
        wasp_generator_id: Uuid,
    ) -> Result<WaspApp> {
        let wasp_app = sqlx::query_as::<_, WaspApp>(
            "INSERT INTO wasp_apps
            (code, description, formatted_name, instance_type, is_enabled, name, wasp_generator_id)
            VALUES ($1, $2, $3, $4, $5, $6, $7)
            RETURNING id, wasp_generator_id, allowed_user_ids, code, description, formatted_name, instance_type, is_enabled, name, created_at, deleted_at, updated_at",
        )
        .bind(code)
        .bind(description)
        .bind(formatted_name)
        .bind(instance_type)
        .bind(is_enabled)
        .bind(name)
        .bind(wasp_generator_id)
        .fetch_one(&mut **transaction)
        .await?;

        Ok(wasp_app)
    }

    #[allow(clippy::too_many_arguments)]
    pub async fn insert_wasp_generator(
        &self,
        transaction: &mut Transaction<'_, Postgres>,
        user_id: Uuid,
        api_access_secret: Option<String>,
        api_access_url: Option<String>,
        description: &str,
        name: &str,
        version: i32,
    ) -> Result<WaspGenerator> {
        let wasp_generator = sqlx::query_as::<_, WaspGenerator>(
            "INSERT INTO wasp_generators
            (user_id, api_access_secret, api_access_url, description, name, version)
            VALUES ($1, $2, $3, $4, $5, $6)
            RETURNING id, user_id, wasp_app_id, api_access_secret, api_access_url, code, description, log, name, status, version, created_at, deleted_at, updated_at",
        )
        .bind(user_id)
        .bind(api_access_secret)
        .bind(api_access_url)
        .bind(description)
        .bind(name)
        .bind(version)
        .fetch_one(&mut **transaction)
        .await?;

        Ok(wasp_generator)
    }

    pub async fn insert_workspace(
        &self,
        transaction: &mut Transaction<'_, Postgres>,
        company_id: Uuid,
        user_id: Uuid,
        name: &str,
        r#type: WorkspacesType,
    ) -> Result<Workspace> {
        let workspace = sqlx::query_as::<_, Workspace>(
            "INSERT INTO workspaces
            (company_id, user_id, name, type)
            VALUES ($1, $2, $3, $4)
            RETURNING id, company_id, user_id, name, type, created_at, deleted_at, updated_at",
        )
        .bind(company_id)
        .bind(user_id)
        .bind(name)
        .bind(r#type)
        .fetch_one(&mut **transaction)
        .await?;

        Ok(workspace)
    }

    pub fn map_to_chat_message_extended(
        chat_message: &ChatMessage,
        chat_message_files: Vec<ChatMessageFile>,
        chat_message_pictures: Vec<ChatMessagePicture>,
        profiles: Vec<Profile>,
    ) -> ChatMessageExtended {
        let mut selected_chat_message_files = vec![];
        let mut selected_chat_message_pictures = vec![];
        let mut profile = None;
        for mut chat_message_file in chat_message_files {
            if chat_message_file.chat_message_id == chat_message.id {
                if !chat_message_file.file_name.contains(PUBLIC_DIR) {
                    chat_message_file.file_name =
                        format!("{PUBLIC_DIR}/{}", chat_message_file.file_name);
                }
                selected_chat_message_files.push(chat_message_file);
            }
        }
        for mut chat_message_picture in chat_message_pictures {
            if chat_message_picture.chat_message_id == chat_message.id {
                if !chat_message_picture.file_name.contains(PUBLIC_DIR) {
                    chat_message_picture.file_name =
                        format!("{PUBLIC_DIR}/{}", chat_message_picture.file_name);
                }
                selected_chat_message_pictures.push(chat_message_picture);
            }
        }

        for profile_tmp in profiles {
            if profile_tmp.user_id == chat_message.user_id {
                profile = Some(profile_tmp);
            }
        }

        ChatMessageExtended {
            id: chat_message.id,
            ai_function_id: chat_message.ai_function_id,
            ai_service_id: chat_message.ai_service_id,
            chat_id: chat_message.chat_id,
            simple_app_id: chat_message.simple_app_id,
            suggested_ai_function_id: chat_message.suggested_ai_function_id,
            user_id: chat_message.user_id,
            wasp_app_id: chat_message.wasp_app_id,
            ai_function_call: chat_message.ai_function_call.clone(),
            ai_function_error: chat_message.ai_function_error.clone(),
            bad_reply_comment: chat_message.bad_reply_comment.clone(),
            bad_reply_is_harmful: chat_message.bad_reply_is_harmful,
            bad_reply_is_not_helpful: chat_message.bad_reply_is_not_helpful,
            bad_reply_is_not_true: chat_message.bad_reply_is_not_true,
            bypass_sensitive_information_filter: chat_message.bypass_sensitive_information_filter,
            chat_message_files: selected_chat_message_files,
            chat_message_pictures: selected_chat_message_pictures,
            color: chat_message.color.clone(),
            estimated_response_at: chat_message.estimated_response_at,
            is_anonymized: chat_message.is_anonymized,
            is_marked_as_not_sensitive: chat_message.is_marked_as_not_sensitive,
            is_not_checked_by_system: chat_message.is_not_checked_by_system,
            is_sensitive: chat_message.is_sensitive,
            message: chat_message.message.clone(),
            profile,
            progress: chat_message.progress,
            response: chat_message.response.clone(),
            simple_app_data: chat_message.simple_app_data.clone(),
            status: chat_message.status.clone(),
            created_at: chat_message.created_at,
            deleted_at: chat_message.deleted_at,
            updated_at: chat_message.updated_at,
        }
    }

    pub async fn map_to_user_extended(
        &self,
        user: &User,
        profile: Option<Profile>,
    ) -> Result<UserExtended> {
        let profile = match profile {
            None => self.try_get_profile_by_user_id(user.id).await?,
            Some(profile) => Some(profile),
        };

        let user_extended = UserExtended {
            id: user.id,
            company_id: user.company_id,
            email: user.email.clone(),
            is_enabled: user.is_enabled,
            is_invited: user.is_invited,
            profile,
            roles: user.roles.clone(),
            created_at: user.created_at,
            deleted_at: user.deleted_at,
            updated_at: user.updated_at,
        };

        Ok(user_extended)
    }

    pub async fn try_delete_ai_function_by_id(
        &self,
        transaction: &mut Transaction<'_, Postgres>,
        id: Uuid,
    ) -> Result<Option<Uuid>> {
        let ai_function = sqlx::query_scalar::<_, Uuid>(
            "UPDATE ai_functions
                SET deleted_at = current_timestamp(0)
                WHERE id = $1
                AND deleted_at IS NULL
                RETURNING id",
        )
        .bind(id)
        .fetch_optional(&mut **transaction)
        .await?;

        Ok(ai_function)
    }

    pub async fn try_delete_ai_service_by_id(
        &self,
        transaction: &mut Transaction<'_, Postgres>,
        id: Uuid,
    ) -> Result<Option<Uuid>> {
        let ai_service = sqlx::query_scalar::<_, Uuid>(
            "UPDATE ai_services
                SET deleted_at = current_timestamp(0)
                WHERE id = $1
                AND deleted_at IS NULL
                RETURNING id",
        )
        .bind(id)
        .fetch_optional(&mut **transaction)
        .await?;

        Ok(ai_service)
    }

    pub async fn try_delete_cached_file_by_cache_key(
        &self,
        transaction: &mut Transaction<'_, Postgres>,
        cache_key: &str,
    ) -> Result<Option<Uuid>> {
        let cached_file = sqlx::query_scalar::<_, Uuid>(
            "DELETE FROM cached_files
                WHERE cache_key = $1
                RETURNING id",
        )
        .bind(cache_key)
        .fetch_optional(&mut **transaction)
        .await?;

        Ok(cached_file)
    }

    pub async fn try_delete_chat_by_id(
        &self,
        transaction: &mut Transaction<'_, Postgres>,
        id: Uuid,
    ) -> Result<Option<Uuid>> {
        let chat = sqlx::query_scalar::<_, Uuid>(
            "UPDATE chats
            SET deleted_at = current_timestamp(0)
            WHERE id = $1
            AND deleted_at IS NULL
            RETURNING id",
        )
        .bind(id)
        .fetch_optional(&mut **transaction)
        .await?;

        Ok(chat)
    }

    pub async fn try_delete_chat_message_by_id(
        &self,
        transaction: &mut Transaction<'_, Postgres>,
        id: Uuid,
    ) -> Result<Option<Uuid>> {
        let chat_message = sqlx::query_scalar::<_, Uuid>(
            "UPDATE chat_messages
                SET deleted_at = current_timestamp(0)
                WHERE id = $1
                AND deleted_at IS NULL
                RETURNING id",
        )
        .bind(id)
        .fetch_optional(&mut **transaction)
        .await?;

        Ok(chat_message)
    }

    pub async fn try_delete_chat_messages_by_ids(
        &self,
        transaction: &mut Transaction<'_, Postgres>,
        ids: &[Uuid],
    ) -> Result<Vec<Uuid>> {
        let chat_message_ids = sqlx::query_scalar::<_, Uuid>(
            "UPDATE chat_messages
            SET deleted_at = current_timestamp(0)
            WHERE id = ANY($1)
            AND deleted_at IS NULL
            RETURNING id",
        )
        .bind(ids)
        .fetch_all(&mut **transaction)
        .await?;

        Ok(chat_message_ids)
    }

    pub async fn try_delete_chat_message_file_by_id(
        &self,
        transaction: &mut Transaction<'_, Postgres>,
        id: Uuid,
    ) -> Result<Option<Uuid>> {
        let chat_message_file = sqlx::query_scalar::<_, Uuid>(
            "UPDATE chat_message_files
            SET deleted_at = current_timestamp(0)
            WHERE id = $1
            AND deleted_at IS NULL
            RETURNING id",
        )
        .bind(id)
        .fetch_optional(&mut **transaction)
        .await?;

        Ok(chat_message_file)
    }

    pub async fn try_delete_chat_message_picture_by_id(
        &self,
        transaction: &mut Transaction<'_, Postgres>,
        id: Uuid,
    ) -> Result<Option<Uuid>> {
        let chat_message_picture = sqlx::query_scalar::<_, Uuid>(
            "UPDATE chat_message_pictures
            SET deleted_at = current_timestamp(0)
            WHERE id = $1
            AND deleted_at IS NULL
            RETURNING id",
        )
        .bind(id)
        .fetch_optional(&mut **transaction)
        .await?;

        Ok(chat_message_picture)
    }

    pub async fn try_delete_chat_picture_by_id(
        &self,
        transaction: &mut Transaction<'_, Postgres>,
        id: Uuid,
    ) -> Result<Option<Uuid>> {
        let chat_picture = sqlx::query_scalar::<_, Uuid>(
            "UPDATE chat_pictures
                SET deleted_at = current_timestamp(0)
                WHERE id = $1
                AND deleted_at IS NULL
                RETURNING id",
        )
        .bind(id)
        .fetch_optional(&mut **transaction)
        .await?;

        Ok(chat_picture)
    }

    #[allow(dead_code)]
    pub async fn try_delete_company_by_ids(
        &self,
        transaction: &mut Transaction<'_, Postgres>,
        ids: &[Uuid],
    ) -> Result<Vec<Uuid>> {
        let companies = sqlx::query_scalar::<_, Uuid>(
            "UPDATE companies
                SET deleted_at = current_timestamp(0)
                WHERE id = ANY($1)
                AND deleted_at IS NULL
                RETURNING id",
        )
        .bind(ids)
        .fetch_all(&mut **transaction)
        .await?;

        Ok(companies)
    }

    pub async fn try_delete_example_prompt_by_id(
        &self,
        transaction: &mut Transaction<'_, Postgres>,
        id: Uuid,
    ) -> Result<Option<Uuid>> {
        let example_prompt = sqlx::query_scalar::<_, Uuid>(
            "UPDATE example_prompts
                SET deleted_at = current_timestamp(0)
                WHERE id = $1
                AND deleted_at IS NULL
                RETURNING id",
        )
        .bind(id)
        .fetch_optional(&mut **transaction)
        .await?;

        Ok(example_prompt)
    }

    pub async fn try_delete_example_prompt_category_by_id(
        &self,
        transaction: &mut Transaction<'_, Postgres>,
        id: Uuid,
    ) -> Result<Option<Uuid>> {
        let example_prompt_category = sqlx::query_scalar::<_, Uuid>(
            "UPDATE example_prompt_categories
                SET deleted_at = current_timestamp(0)
                WHERE id = $1
                AND deleted_at IS NULL
                RETURNING id",
        )
        .bind(id)
        .fetch_optional(&mut **transaction)
        .await?;

        Ok(example_prompt_category)
    }

    pub async fn try_delete_inspection_disabling_by_user_id(
        &self,
        transaction: &mut Transaction<'_, Postgres>,
        user_id: Uuid,
    ) -> Result<Option<Uuid>> {
        let inspection_disabling = sqlx::query_scalar::<_, Uuid>(
            "DELETE FROM inspection_disablings
                WHERE user_id = $1
                RETURNING id",
        )
        .bind(user_id)
        .fetch_optional(&mut **transaction)
        .await?;

        Ok(inspection_disabling)
    }

    pub async fn try_delete_nextcloud_file_by_id(
        &self,
        transaction: &mut Transaction<'_, Postgres>,
        id: Uuid,
    ) -> Result<Option<Uuid>> {
        let nextcloud_file = sqlx::query_scalar::<_, Uuid>(
            "DELETE FROM nextcloud_files
                WHERE id = $1
                RETURNING id",
        )
        .bind(id)
        .fetch_optional(&mut **transaction)
        .await?;

        Ok(nextcloud_file)
    }

    pub async fn try_delete_ollama_model_by_id(
        &self,
        transaction: &mut Transaction<'_, Postgres>,
        id: Uuid,
    ) -> Result<Option<Uuid>> {
        let ollama_model = sqlx::query_scalar::<_, Uuid>(
            "UPDATE ollama_models
                SET deleted_at = current_timestamp(0)
                WHERE id = $1
                AND deleted_at IS NULL
                RETURNING id",
        )
        .bind(id)
        .fetch_optional(&mut **transaction)
        .await?;

        Ok(ollama_model)
    }

    pub async fn try_delete_parameter_by_id(
        &self,
        transaction: &mut Transaction<'_, Postgres>,
        id: Uuid,
    ) -> Result<Option<Uuid>> {
        let parameter = sqlx::query_scalar::<_, Uuid>(
            "UPDATE parameters
                SET deleted_at = current_timestamp(0)
                WHERE id = $1
                AND deleted_at IS NULL
                RETURNING id",
        )
        .bind(id)
        .fetch_optional(&mut **transaction)
        .await?;

        Ok(parameter)
    }

    pub async fn try_delete_password_reset_token_by_id(
        &self,
        transaction: &mut Transaction<'_, Postgres>,
        id: Uuid,
    ) -> Result<Option<Uuid>> {
        let password_reset_token = sqlx::query_scalar::<_, Uuid>(
            "UPDATE password_reset_tokens
                SET deleted_at = current_timestamp(0)
                WHERE id = $1
                AND deleted_at IS NULL
                RETURNING id",
        )
        .bind(id)
        .fetch_optional(&mut **transaction)
        .await?;

        Ok(password_reset_token)
    }

    pub async fn try_delete_session_by_id(
        &self,
        transaction: &mut Transaction<'_, Postgres>,
        id: Uuid,
    ) -> Result<Option<Uuid>> {
        let session = sqlx::query_scalar::<_, Uuid>(
            "DELETE FROM sessions
                WHERE id = $1
                RETURNING id",
        )
        .bind(id)
        .fetch_optional(&mut **transaction)
        .await?;

        Ok(session)
    }

    pub async fn try_delete_simple_app_by_id(
        &self,
        transaction: &mut Transaction<'_, Postgres>,
        id: Uuid,
    ) -> Result<Option<Uuid>> {
        let simple_app = sqlx::query_scalar::<_, Uuid>(
            "UPDATE simple_apps
            SET deleted_at = current_timestamp(0)
            WHERE id = $1
            AND deleted_at IS NULL
            RETURNING id",
        )
        .bind(id)
        .fetch_optional(&mut **transaction)
        .await?;

        Ok(simple_app)
    }

    pub async fn try_delete_user_by_id(
        &self,
        transaction: &mut Transaction<'_, Postgres>,
        id: Uuid,
    ) -> Result<Option<Uuid>> {
        let user = sqlx::query_scalar::<_, Uuid>(
            "UPDATE users
            SET deleted_at = current_timestamp(0)
            WHERE id = $1
            AND deleted_at IS NULL
            RETURNING id",
        )
        .bind(id)
        .fetch_optional(&mut **transaction)
        .await?;

        Ok(user)
    }

    #[allow(dead_code)]
    pub async fn try_delete_user_by_ids(
        &self,
        transaction: &mut Transaction<'_, Postgres>,
        ids: &[Uuid],
    ) -> Result<Vec<Uuid>> {
        let users = sqlx::query_scalar::<_, Uuid>(
            "UPDATE users
            SET deleted_at = current_timestamp(0)
            WHERE id = ANY($1)
            AND deleted_at IS NULL
            RETURNING id",
        )
        .bind(ids)
        .fetch_all(&mut **transaction)
        .await?;

        Ok(users)
    }

    pub async fn try_delete_wasp_app_by_id(
        &self,
        transaction: &mut Transaction<'_, Postgres>,
        id: Uuid,
    ) -> Result<Option<Uuid>> {
        let wasp_app = sqlx::query_scalar::<_, Uuid>(
            "UPDATE wasp_apps
            SET deleted_at = current_timestamp(0)
            WHERE id = $1
            AND deleted_at IS NULL
            RETURNING id",
        )
        .bind(id)
        .fetch_optional(&mut **transaction)
        .await?;

        Ok(wasp_app)
    }

    pub async fn try_delete_wasp_generator_by_id(
        &self,
        transaction: &mut Transaction<'_, Postgres>,
        id: Uuid,
    ) -> Result<Option<Uuid>> {
        let wasp_app = sqlx::query_scalar::<_, Uuid>(
            "UPDATE wasp_generators
            SET deleted_at = current_timestamp(0)
            WHERE id = $1
            AND deleted_at IS NULL
            RETURNING id",
        )
        .bind(id)
        .fetch_optional(&mut **transaction)
        .await?;

        Ok(wasp_app)
    }

    pub async fn try_delete_workspace_by_id(
        &self,
        transaction: &mut Transaction<'_, Postgres>,
        id: Uuid,
    ) -> Result<Option<Uuid>> {
        let workspace = sqlx::query_scalar::<_, Uuid>(
            "UPDATE workspaces
                SET deleted_at = current_timestamp(0)
                WHERE id = $1
                AND deleted_at IS NULL
                RETURNING id",
        )
        .bind(id)
        .fetch_optional(&mut **transaction)
        .await?;

        Ok(workspace)
    }

    pub async fn try_get_ai_function_for_direct_call(
        &self,
        formatted_name: &str,
    ) -> Result<Option<AiFunction>> {
        let is_enabled = true;
        let health_check_status = AiServiceHealthCheckStatus::Ok;
        let setup_status = AiServiceSetupStatus::Performed;
        let status = AiServiceStatus::Running;

        let ai_function = sqlx::query_as::<_, AiFunction>(
            "SELECT aif.id, aif.ai_service_id, aif.description, aif.display_name, aif.formatted_name, aif.generated_description, aif.is_enabled, aif.name, aif.parameters, aif.request_content_type, aif.response_content_type, aif.created_at, aif.deleted_at, aif.updated_at
            FROM ai_functions AS aif
            LEFT JOIN ai_services ais ON ai_service_id = ais.id
            WHERE aif.formatted_name = $1
            AND aif.is_enabled = $2
            AND ais.is_enabled = $2
            AND ais.health_check_status = $3
            AND ais.setup_status = $4
            AND ais.status = $5
            AND aif.deleted_at IS NULL
            AND ais.deleted_at IS NULL
            ORDER BY aif.created_at DESC",
        )
        .bind(formatted_name)
        .bind(is_enabled)
        .bind(health_check_status)
        .bind(setup_status)
        .bind(status)
        .fetch_optional(&*self.pool)
        .await?;

        Ok(ai_function)
    }

    pub async fn try_get_ai_function_by_formatted_name(
        &self,
        formatted_name: &str,
    ) -> Result<Option<AiFunction>> {
        let ai_function = sqlx::query_as!(
            AiFunction,
            r#"SELECT id, ai_service_id, description, display_name, formatted_name, generated_description, is_enabled, name, parameters, request_content_type AS "request_content_type: _", response_content_type AS "response_content_type: _", created_at, deleted_at, updated_at
            FROM ai_functions
            WHERE formatted_name = $1
            AND deleted_at IS NULL
            ORDER BY created_at DESC
            LIMIT 1"#,
            formatted_name
        )
        .fetch_optional(&*self.pool)
        .await?;

        Ok(ai_function)
    }

    pub async fn try_get_ai_function_by_id(&self, id: Uuid) -> Result<Option<AiFunction>> {
        let ai_function = sqlx::query_as!(
            AiFunction,
            r#"SELECT id, ai_service_id, description, display_name, formatted_name, generated_description, is_enabled, name, parameters, request_content_type AS "request_content_type: _", response_content_type AS "response_content_type: _", created_at, deleted_at, updated_at
            FROM ai_functions
            WHERE id = $1
            AND deleted_at IS NULL"#,
            id
        )
        .fetch_optional(&*self.pool)
        .await?;

        Ok(ai_function)
    }

    pub async fn try_get_ai_function_by_name(&self, name: &str) -> Result<Option<AiFunction>> {
        let ai_function = sqlx::query_as!(
            AiFunction,
            r#"SELECT id, ai_service_id, description, display_name, formatted_name, generated_description, is_enabled, name, parameters, request_content_type AS "request_content_type: _", response_content_type AS "response_content_type: _", created_at, deleted_at, updated_at
            FROM ai_functions
            WHERE name = $1
            AND deleted_at IS NULL"#,
            name
        )
        .fetch_optional(&*self.pool)
        .await?;

        Ok(ai_function)
    }

    pub async fn try_get_ai_service_by_id(&self, id: Uuid) -> Result<Option<AiService>> {
        let ai_service = sqlx::query_as!(
            AiService,
            r#"SELECT id, allowed_user_ids, color, device_map, health_check_execution_time, health_check_status AS "health_check_status: _", is_enabled, original_file_name, original_function_body, parser_feedback, port, priority, processed_function_body, progress, required_python_version AS "required_python_version: _", setup_execution_time, setup_status AS "setup_status: _", status AS "status: _", type AS "type: _", created_at, deleted_at, health_check_at, setup_at, updated_at
            FROM ai_services
            WHERE id = $1
            AND deleted_at IS NULL"#,
            id
        )
        .fetch_optional(&*self.pool)
        .await?;

        Ok(ai_service)
    }

    pub async fn try_get_ai_service_id_by_id(&self, id: Uuid) -> Result<Option<Uuid>> {
        let ai_service_id = sqlx::query_scalar::<_, Uuid>(
            "SELECT id
            FROM ai_services
            WHERE id = $1
            AND deleted_at IS NULL",
        )
        .bind(id)
        .fetch_optional(&*self.pool)
        .await?;

        Ok(ai_service_id)
    }

    pub async fn try_get_cached_file_by_cache_key(
        &self,
        cache_key: &str,
    ) -> Result<Option<CachedFile>> {
        let cached_file = sqlx::query_as!(
            CachedFile,
            "SELECT id, cache_key, file_name, media_type, original_file_name, created_at, expires_at, updated_at
            FROM cached_files
            WHERE cache_key = $1",
            cache_key
        )
        .fetch_optional(&*self.pool)
        .await?;

        Ok(cached_file)
    }

    pub async fn try_get_hash_for_user_id(&self, id: Uuid) -> Result<Option<String>> {
        let hash = sqlx::query_scalar::<_, String>(
            "SELECT password
            FROM users
            WHERE id = $1",
        )
        .bind(id)
        .fetch_optional(&*self.pool)
        .await?;

        Ok(hash)
    }

    pub async fn try_get_hash_for_email(&self, email: &str) -> Result<Option<String>> {
        let hash = sqlx::query_scalar::<_, String>(
            "SELECT password
            FROM users
            WHERE email = $1",
        )
        .bind(email)
        .fetch_optional(&*self.pool)
        .await?;

        Ok(hash)
    }

    pub async fn try_get_chat_by_id(&self, id: Uuid) -> Result<Option<Chat>> {
        let chat = sqlx::query_as!(
            Chat,
            "SELECT id, user_id, workspace_id, name, created_at, deleted_at, updated_at
            FROM chats
            WHERE id = $1
            AND deleted_at IS NULL",
            id
        )
        .fetch_optional(&*self.pool)
        .await?;

        Ok(chat)
    }

    pub async fn try_get_chat_audit_by_id(&self, id: Uuid) -> Result<Option<ChatAudit>> {
        let chat_audit = sqlx::query_as!(
            ChatAudit,
            "SELECT id, chat_id, chat_message_id, user_id, trail, created_at
            FROM chat_audits
            WHERE id = $1",
            id
        )
        .fetch_optional(&*self.pool)
        .await?;

        Ok(chat_audit)
    }

    #[allow(dead_code)]
    pub async fn try_get_chat_audit_by_chat_message_id(
        &self,
        chat_message_id: Uuid,
    ) -> Result<Option<ChatAudit>> {
        let chat_audit = sqlx::query_as!(
            ChatAudit,
            "SELECT id, chat_id, chat_message_id, user_id, trail, created_at
            FROM chat_audits
            WHERE chat_message_id = $1
            ORDER BY created_at DESC
            LIMIT 1",
            chat_message_id
        )
        .fetch_optional(&*self.pool)
        .await?;

        Ok(chat_audit)
    }

    pub async fn try_get_chat_message_by_id(&self, id: Uuid) -> Result<Option<ChatMessage>> {
        let chat_message = sqlx::query_as!(
            ChatMessage,
<<<<<<< HEAD
            r#"SELECT id, ai_function_id, chat_id, simple_app_id, suggested_ai_function_id, user_id, wasp_app_id, ai_function_call, ai_function_error, bad_reply_comment, bad_reply_is_harmful, bad_reply_is_not_helpful, bad_reply_is_not_true, bypass_sensitive_information_filter, color, estimated_response_at, is_anonymized, is_marked_as_not_sensitive, is_not_checked_by_system, is_sensitive, message, progress, response, simple_app_data, status AS "status: _", created_at, deleted_at, updated_at
=======
            r#"SELECT id, ai_function_id, ai_service_id, chat_id, simple_app_id, user_id, wasp_app_id, ai_function_call, ai_function_error, bad_reply_comment, bad_reply_is_harmful, bad_reply_is_not_helpful, bad_reply_is_not_true, bypass_sensitive_information_filter, color, estimated_response_at, is_anonymized, is_marked_as_not_sensitive, is_not_checked_by_system, is_sensitive, message, progress, response, simple_app_data, status AS "status: _", created_at, deleted_at, updated_at
>>>>>>> df3e0a26
            FROM chat_messages
            WHERE id = $1
            AND deleted_at IS NULL"#,
            id
        )
        .fetch_optional(&*self.pool)
        .await?;

        Ok(chat_message)
    }

    pub async fn try_get_chat_message_extended_by_id(
        &self,
        id: Uuid,
    ) -> Result<Option<ChatMessageExtended>> {
        let chat_message = self.try_get_chat_message_by_id(id).await?;

        match chat_message {
            None => Ok(None),
            Some(chat_message) => {
                let chat_message_files = self
                    .get_chat_message_files_by_chat_message_id(chat_message.id)
                    .await?;
                let chat_message_pictures = self
                    .get_chat_message_pictures_by_chat_message_ids(&[chat_message.id])
                    .await?;
                let profiles = self
                    .get_profiles_by_user_ids(&[chat_message.user_id])
                    .await?;
                let chat_message_extended = Self::map_to_chat_message_extended(
                    &chat_message,
                    chat_message_files,
                    chat_message_pictures,
                    profiles,
                );

                Ok(Some(chat_message_extended))
            }
        }
    }

    pub async fn try_get_chat_message_file_by_id(
        &self,
        id: Uuid,
    ) -> Result<Option<ChatMessageFile>> {
        let chat_message_file = sqlx::query_as!(
            ChatMessageFile,
            "SELECT id, chat_message_id, file_name, media_type, original_file_name, created_at, deleted_at
            FROM chat_message_files
            WHERE id = $1
            AND deleted_at IS NULL",
            id
        )
        .fetch_optional(&*self.pool)
        .await?;

        Ok(chat_message_file)
    }

    pub async fn try_get_chat_message_picture_by_id(
        &self,
        id: Uuid,
    ) -> Result<Option<ChatMessagePicture>> {
        let chat_message_picture = sqlx::query_as!(
            ChatMessagePicture,
            "SELECT id, chat_message_id, file_name, created_at, deleted_at, updated_at
            FROM chat_message_pictures
            WHERE id = $1
            AND deleted_at IS NULL",
            id
        )
        .fetch_optional(&*self.pool)
        .await?;

        Ok(chat_message_picture)
    }

    pub async fn try_get_chat_picture_by_chat_id(
        &self,
        chat_id: Uuid,
    ) -> Result<Option<ChatPicture>> {
        let chat_picture = sqlx::query_as!(
            ChatPicture,
            "SELECT id, chat_id, file_name, created_at, deleted_at, updated_at
            FROM chat_pictures
            WHERE chat_id = $1
            AND deleted_at IS NULL",
            chat_id
        )
        .fetch_optional(&*self.pool)
        .await?;

        Ok(chat_picture)
    }

    pub async fn try_get_chat_picture_by_id(&self, id: Uuid) -> Result<Option<ChatPicture>> {
        let chat_picture = sqlx::query_as!(
            ChatPicture,
            "SELECT id, chat_id, file_name, created_at, deleted_at, updated_at
            FROM chat_pictures
            WHERE id = $1
            AND deleted_at IS NULL",
            id
        )
        .fetch_optional(&*self.pool)
        .await?;

        Ok(chat_picture)
    }

    pub async fn try_get_company_primary(&self) -> Result<Option<Company>> {
        let company = sqlx::query_as!(
            Company,
            "SELECT id, address, name, created_at, deleted_at, updated_at
            FROM companies
            WHERE deleted_at IS NULL
            ORDER BY created_at ASC
            LIMIT 1"
        )
        .fetch_optional(&*self.pool)
        .await?;

        Ok(company)
    }

    pub async fn try_get_example_prompt_by_id(&self, id: Uuid) -> Result<Option<ExamplePrompt>> {
        let example_prompt = sqlx::query_as!(
            ExamplePrompt,
            "SELECT id, example_prompt_category_id, background_file_name, is_visible, priority, prompt, title, created_at, deleted_at, updated_at
            FROM example_prompts
            WHERE id = $1
            AND deleted_at IS NULL",
            id
        )
        .fetch_optional(&*self.pool)
        .await?;

        Ok(example_prompt)
    }

    pub async fn try_get_example_prompt_id_by_id(&self, id: Uuid) -> Result<Option<Uuid>> {
        let example_prompt_id = sqlx::query_scalar::<_, Uuid>(
            "SELECT id
            FROM example_prompts
            WHERE id = $1
            AND deleted_at IS NULL",
        )
        .bind(id)
        .fetch_optional(&*self.pool)
        .await?;

        Ok(example_prompt_id)
    }

    pub async fn try_get_example_prompt_category_by_id(
        &self,
        id: Uuid,
    ) -> Result<Option<ExamplePromptCategory>> {
        let example_prompt_category = sqlx::query_as!(
            ExamplePromptCategory,
            "SELECT id, description, is_visible, title, created_at, deleted_at, updated_at
            FROM example_prompt_categories
            WHERE id = $1
            AND deleted_at IS NULL",
            id
        )
        .fetch_optional(&*self.pool)
        .await?;

        Ok(example_prompt_category)
    }

    pub async fn try_get_example_prompt_category_id_by_id(&self, id: Uuid) -> Result<Option<Uuid>> {
        let example_prompt_category_id = sqlx::query_scalar::<_, Uuid>(
            "SELECT id
            FROM example_prompt_categories
            WHERE id = $1
            AND deleted_at IS NULL",
        )
        .bind(id)
        .fetch_optional(&*self.pool)
        .await?;

        Ok(example_prompt_category_id)
    }

    pub async fn try_get_inspection_disabling_by_user_id(
        &self,
        user_id: Uuid,
    ) -> Result<Option<InspectionDisabling>> {
        let inspection_disabling = sqlx::query_as!(
            InspectionDisabling,
            "SELECT id, user_id, content_safety_disabled_until, created_at, updated_at
            FROM inspection_disablings
            WHERE user_id = $1",
            user_id
        )
        .fetch_optional(&*self.pool)
        .await?;

        Ok(inspection_disabling)
    }

    pub async fn try_get_nextcloud_file_by_id(&self, id: Uuid) -> Result<Option<NextcloudFile>> {
        let nextcloud_file = sqlx::query_as!(
            NextcloudFile,
            "SELECT id, file_name, media_type, original_file_name, created_at, updated_at
            FROM nextcloud_files
            WHERE id = $1",
            id
        )
        .fetch_optional(&*self.pool)
        .await?;

        Ok(nextcloud_file)
    }

    pub async fn try_get_ollama_model_by_id(&self, id: Uuid) -> Result<Option<OllamaModel>> {
        let ollama_model = sqlx::query_as!(
            OllamaModel,
            r#"SELECT id, name, o_name, o_details_family, o_details_families, o_details_format, o_details_parameter_size, o_details_parent_model, o_details_quantization_level, o_digest, o_model, o_modified_at, o_size, status AS "status: _ ", created_at, deleted_at, updated_at
            FROM ollama_models
            WHERE id = $1
            AND deleted_at IS NULL"#,
            id
        )
        .fetch_optional(&*self.pool)
        .await?;

        Ok(ollama_model)
    }

    pub async fn try_get_ollama_model_by_name(&self, name: &str) -> Result<Option<OllamaModel>> {
        let ollama_model = sqlx::query_as!(
            OllamaModel,
            r#"SELECT id, name, o_name, o_details_family, o_details_families, o_details_format, o_details_parameter_size, o_details_parent_model, o_details_quantization_level, o_digest, o_model, o_modified_at, o_size, status AS "status: _ ", created_at, deleted_at, updated_at
            FROM ollama_models
            WHERE name = $1
            AND deleted_at IS NULL"#,
            name
        )
        .fetch_optional(&*self.pool)
        .await?;

        Ok(ollama_model)
    }

    pub async fn try_get_ollama_model_id_by_id(&self, id: Uuid) -> Result<Option<Uuid>> {
        let ollama_model_id = sqlx::query_scalar::<_, Uuid>(
            "SELECT id
            FROM ollama_models
            WHERE id = $1
            AND deleted_at IS NULL",
        )
        .bind(id)
        .fetch_optional(&*self.pool)
        .await?;

        Ok(ollama_model_id)
    }

    pub async fn try_get_parameter_by_id(&self, id: Uuid) -> Result<Option<Parameter>> {
        let parameter = sqlx::query_as!(
            Parameter,
            "SELECT id, name, value, created_at, deleted_at, updated_at
            FROM parameters
            WHERE id = $1
            AND deleted_at IS NULL",
            id
        )
        .fetch_optional(&*self.pool)
        .await?;

        Ok(parameter)
    }

    pub async fn try_get_parameter_by_name(&self, name: &str) -> Result<Option<Parameter>> {
        let parameter = sqlx::query_as!(
            Parameter,
            "SELECT id, name, value, created_at, deleted_at, updated_at
            FROM parameters
            WHERE name = $1
            AND deleted_at IS NULL
            ORDER BY created_at DESC
            LIMIT 1",
            name
        )
        .fetch_optional(&*self.pool)
        .await?;

        Ok(parameter)
    }

    pub async fn try_get_parameter_id_by_id(&self, id: Uuid) -> Result<Option<Uuid>> {
        let parameter_id = sqlx::query_scalar::<_, Uuid>(
            "SELECT id
            FROM parameters
            WHERE id = $1
            AND deleted_at IS NULL",
        )
        .bind(id)
        .fetch_optional(&*self.pool)
        .await?;

        Ok(parameter_id)
    }

    pub async fn try_get_password_reset_token_by_token(
        &self,
        token: &str,
    ) -> Result<Option<PasswordResetToken>> {
        let password_reset_token = sqlx::query_as!(
            PasswordResetToken,
            "SELECT id, user_id, email, created_at, deleted_at, expires_at, updated_at
            FROM password_reset_tokens
            WHERE token = $1
            AND deleted_at IS NULL",
            token
        )
        .fetch_optional(&*self.pool)
        .await?;

        Ok(password_reset_token)
    }

    pub async fn try_get_password_reset_token_by_user_id(
        &self,
        user_id: Uuid,
    ) -> Result<Option<PasswordResetToken>> {
        let password_reset_token = sqlx::query_as!(
            PasswordResetToken,
            "SELECT id, user_id, email, created_at, deleted_at, expires_at, updated_at
            FROM password_reset_tokens
            WHERE user_id = $1
            AND deleted_at IS NULL
            ORDER BY created_at DESC
            LIMIT 1",
            user_id
        )
        .fetch_optional(&*self.pool)
        .await?;

        Ok(password_reset_token)
    }

    #[allow(dead_code)]
    pub async fn try_get_password_reset_token_token_by_id(
        &self,
        id: Uuid,
    ) -> Result<Option<String>> {
        let token = sqlx::query_scalar::<_, String>(
            "SELECT token
            FROM password_reset_tokens
            WHERE id = $1
            AND deleted_at IS NULL",
        )
        .bind(id)
        .fetch_optional(&*self.pool)
        .await?;

        Ok(token)
    }

    pub async fn try_get_profile_by_user_id(&self, user_id: Uuid) -> Result<Option<Profile>> {
        let profile = sqlx::query_as!(
            Profile,
            "SELECT id, user_id, job_title, language, name, photo_file_name, text_size, created_at, deleted_at, updated_at
            FROM profiles
            WHERE user_id = $1
            AND deleted_at IS NULL",
            user_id
        )
        .fetch_optional(&*self.pool)
        .await?;

        Ok(profile)
    }

    pub async fn try_get_session_by_id(&self, id: Uuid) -> Result<Option<Session>> {
        let session = sqlx::query_as!(
            Session,
            "SELECT id, user_id, data, expired_at
            FROM sessions
            WHERE id = $1",
            id
        )
        .fetch_optional(&*self.pool)
        .await?;

        Ok(session)
    }

    pub async fn try_get_simple_app_by_id(&self, id: Uuid) -> Result<Option<SimpleApp>> {
        let simple_app = sqlx::query_as!(
            SimpleApp,
            "SELECT id, code, description, formatted_name, is_enabled, name, created_at, deleted_at, updated_at
            FROM simple_apps
            WHERE id = $1
            AND deleted_at IS NULL",
            id
        )
        .fetch_optional(&*self.pool)
        .await?;

        Ok(simple_app)
    }

    pub async fn try_get_simple_app_id_by_id(&self, id: Uuid) -> Result<Option<Uuid>> {
        let simple_app_id = sqlx::query_scalar::<_, Uuid>(
            "SELECT id
            FROM simple_apps
            WHERE id = $1
            AND deleted_at IS NULL",
        )
        .bind(id)
        .fetch_optional(&*self.pool)
        .await?;

        Ok(simple_app_id)
    }

    pub async fn try_get_simple_app_by_formatted_name(
        &self,
        formatted_name: &str,
    ) -> Result<Option<SimpleApp>> {
        let simple_app = sqlx::query_as!(
            SimpleApp,
            "SELECT id, code, description, formatted_name, is_enabled, name, created_at, deleted_at, updated_at
            FROM simple_apps
            WHERE formatted_name = $1
            AND deleted_at IS NULL",
            formatted_name
        )
        .fetch_optional(&*self.pool)
        .await?;

        Ok(simple_app)
    }

    pub async fn try_get_user_by_company_id_and_role(
        &self,
        company_id: Uuid,
        role: &str,
    ) -> Result<Option<User>> {
        let user = sqlx::query_as!(
            User,
            "SELECT id, company_id, email, is_enabled, is_invited, roles, created_at, deleted_at, updated_at
            FROM users
            WHERE company_id = $1
            AND $2 = ANY(roles)
            AND deleted_at IS NULL
            ORDER BY created_at ASC
            LIMIT 1",
            company_id,
            role
        )
        .fetch_optional(&*self.pool)
        .await?;

        Ok(user)
    }

    pub async fn try_get_user_by_email(&self, email: &str) -> Result<Option<User>> {
        let user = sqlx::query_as!(
            User,
            "SELECT id, company_id, email, is_enabled, is_invited, roles, created_at, deleted_at, updated_at
            FROM users
            WHERE email = $1
            AND deleted_at IS NULL",
            email
        )
        .fetch_optional(&*self.pool)
        .await?;

        Ok(user)
    }

    pub async fn try_get_user_by_id(&self, id: Uuid) -> Result<Option<User>> {
        let user = sqlx::query_as!(
            User,
            "SELECT id, company_id, email, is_enabled, is_invited, roles, created_at, deleted_at, updated_at
            FROM users
            WHERE id = $1
            AND deleted_at IS NULL",
            id
        )
        .fetch_optional(&*self.pool)
        .await?;

        Ok(user)
    }

    pub async fn try_get_user_roles_by_id(&self, id: Uuid) -> Result<Option<Vec<String>>> {
        let user_roles =
            sqlx::query_scalar::<_, Vec<String>>("SELECT roles FROM users WHERE id = $1")
                .bind(id)
                .fetch_optional(&*self.pool)
                .await?;

        Ok(user_roles)
    }

    pub async fn try_get_wasp_app_by_id(&self, id: Uuid) -> Result<Option<WaspApp>> {
        let wasp_app = sqlx::query_as!(
            WaspApp,
            r#"SELECT id, wasp_generator_id, allowed_user_ids, code, description, formatted_name, instance_type AS "instance_type: _", is_enabled, name, created_at, deleted_at, updated_at
            FROM wasp_apps
            WHERE id = $1
            AND deleted_at IS NULL"#,
            id
        )
        .fetch_optional(&*self.pool)
        .await?;

        Ok(wasp_app)
    }

    pub async fn try_get_wasp_app_id_by_id(&self, id: Uuid) -> Result<Option<Uuid>> {
        let wasp_app_id = sqlx::query_scalar::<_, Uuid>(
            "SELECT id
            FROM wasp_apps
            WHERE id = $1
            AND deleted_at IS NULL",
        )
        .bind(id)
        .fetch_optional(&*self.pool)
        .await?;

        Ok(wasp_app_id)
    }

    pub async fn try_get_wasp_app_by_formatted_name(
        &self,
        formatted_name: &str,
    ) -> Result<Option<WaspApp>> {
        let wasp_app = sqlx::query_as!(
            WaspApp,
            r#"SELECT id, wasp_generator_id, allowed_user_ids, code, description, formatted_name, is_enabled, instance_type AS "instance_type: _", name, created_at, deleted_at, updated_at
            FROM wasp_apps
            WHERE formatted_name = $1
            AND deleted_at IS NULL"#,
            formatted_name
        )
        .fetch_optional(&*self.pool)
        .await?;

        Ok(wasp_app)
    }

    pub async fn try_get_wasp_generator_by_id(&self, id: Uuid) -> Result<Option<WaspGenerator>> {
        let wasp_generator = sqlx::query_as!(
            WaspGenerator,
            r#"SELECT id, user_id, wasp_app_id, api_access_secret, api_access_url, code, description, log, name, status AS "status: _", version, created_at, deleted_at, updated_at
            FROM wasp_generators
            WHERE id = $1
            AND deleted_at IS NULL"#,
            id
        )
        .fetch_optional(&*self.pool)
        .await?;

        Ok(wasp_generator)
    }

    pub async fn try_get_workspace_by_id(&self, id: Uuid) -> Result<Option<Workspace>> {
        let workspace = sqlx::query_as!(
            Workspace,
            r#"SELECT id, company_id, user_id, name, type AS "type: _", created_at, deleted_at, updated_at
            FROM workspaces
            WHERE id = $1
            AND deleted_at IS NULL"#,
            id
        )
        .fetch_optional(&*self.pool)
        .await?;

        Ok(workspace)
    }

    #[allow(clippy::too_many_arguments)]
    pub async fn update_ai_function(
        &self,
        transaction: &mut Transaction<'_, Postgres>,
        id: Uuid,
        description: &str,
        formatted_name: &str,
        generated_description: Option<String>,
        name: &str,
        parameters: serde_json::Value,
        request_content_type: AiFunctionRequestContentType,
        response_content_type: AiFunctionResponseContentType,
    ) -> Result<AiFunction> {
        let ai_function = sqlx::query_as::<_, AiFunction>(
            "UPDATE ai_functions
            SET description = $2, formatted_name = $3, generated_description = $4, name = $5, parameters = $6, request_content_type = $7, response_content_type = $8, updated_at = current_timestamp(0)
            WHERE id = $1
            RETURNING id, ai_service_id, description, display_name, formatted_name, generated_description, is_enabled, name, parameters, request_content_type, response_content_type, created_at, deleted_at, updated_at",
        )
        .bind(id)
        .bind(description)
        .bind(formatted_name)
        .bind(generated_description)
        .bind(name)
        .bind(parameters)
        .bind(request_content_type)
        .bind(response_content_type)
        .fetch_one(&mut **transaction)
        .await?;

        Ok(ai_function)
    }

    pub async fn update_ai_function_is_enabled(
        &self,
        transaction: &mut Transaction<'_, Postgres>,
        id: Uuid,
        is_enabled: bool,
    ) -> Result<AiFunction> {
        let ai_function = sqlx::query_as!(
            AiFunction,
            r#"UPDATE ai_functions
            SET is_enabled = $2, updated_at = current_timestamp(0)
            WHERE id = $1
            RETURNING id, ai_service_id, description, display_name, formatted_name, generated_description, is_enabled, name, parameters, request_content_type AS "request_content_type: _", response_content_type AS "response_content_type: _", created_at, deleted_at, updated_at"#,
            id,
            is_enabled,
        )
        .fetch_one(&mut **transaction)
        .await?;

        Ok(ai_function)
    }

    pub async fn update_ai_functions_is_enabled(
        &self,
        transaction: &mut Transaction<'_, Postgres>,
        ai_service_id: Uuid,
        is_enabled: bool,
    ) -> Result<Vec<AiFunction>> {
        let ai_functions = sqlx::query_as!(
            AiFunction,
            r#"UPDATE ai_functions
            SET is_enabled = $2, updated_at = current_timestamp(0)
            WHERE ai_service_id = $1
            RETURNING id, ai_service_id, description, display_name, formatted_name, generated_description, is_enabled, name, parameters, request_content_type AS "request_content_type: _", response_content_type AS "response_content_type: _", created_at, deleted_at, updated_at"#,
            ai_service_id,
            is_enabled,
        )
        .fetch_all(&mut **transaction)
        .await?;

        Ok(ai_functions)
    }

    pub async fn update_ai_service(
        &self,
        transaction: &mut Transaction<'_, Postgres>,
        id: Uuid,
        is_enabled: bool,
        original_file_name: &str,
        original_function_body: &str,
    ) -> Result<AiService> {
        let ai_service = sqlx::query_as!(
            AiService,
            r#"UPDATE ai_services
            SET is_enabled = $2, original_file_name = $3, original_function_body = $4, updated_at = current_timestamp(0)
            WHERE id = $1
            RETURNING id, allowed_user_ids, color, device_map, health_check_execution_time, health_check_status AS "health_check_status: _", is_enabled, original_file_name, original_function_body, parser_feedback, port, priority, processed_function_body, progress, required_python_version AS "required_python_version: _", setup_execution_time, setup_status AS "setup_status: _", status AS "status: _", type AS "type: _", created_at, deleted_at, health_check_at, setup_at, updated_at"#,
            id,
            is_enabled,
            original_file_name,
            original_function_body,
        )
        .fetch_one(&mut **transaction)
        .await?;

        Ok(ai_service)
    }

    pub async fn update_ai_service_allowed_user_ids(
        &self,
        transaction: &mut Transaction<'_, Postgres>,
        id: Uuid,
        allowed_user_ids: &[Uuid],
    ) -> Result<AiService> {
        let ai_service = sqlx::query_as!(
            AiService,
            r#"UPDATE ai_services
            SET allowed_user_ids = $2, updated_at = current_timestamp(0)
            WHERE id = $1
            RETURNING id, allowed_user_ids, color, device_map, health_check_execution_time, health_check_status AS "health_check_status: _", is_enabled, original_file_name, original_function_body, parser_feedback, port, priority, processed_function_body, progress, required_python_version AS "required_python_version: _", setup_execution_time, setup_status AS "setup_status: _", status AS "status: _", type AS "type: _", created_at, deleted_at, health_check_at, setup_at, updated_at"#,
            id,
            allowed_user_ids,
        )
        .fetch_one(&mut **transaction)
        .await?;

        Ok(ai_service)
    }

    pub async fn update_ai_service_color(
        &self,
        transaction: &mut Transaction<'_, Postgres>,
        id: Uuid,
        color: &str,
    ) -> Result<AiService> {
        let ai_service = sqlx::query_as!(
            AiService,
            r#"UPDATE ai_services
            SET color = $2, updated_at = current_timestamp(0)
            WHERE id = $1
            RETURNING id, allowed_user_ids, color, device_map, health_check_execution_time, health_check_status AS "health_check_status: _", is_enabled, original_file_name, original_function_body, parser_feedback, port, priority, processed_function_body, progress, required_python_version AS "required_python_version: _", setup_execution_time, setup_status AS "setup_status: _", status AS "status: _", type AS "type: _", created_at, deleted_at, health_check_at, setup_at, updated_at"#,
            id,
            color,
        )
        .fetch_one(&mut **transaction)
        .await?;

        Ok(ai_service)
    }

    pub async fn update_ai_service_device_map(
        &self,
        transaction: &mut Transaction<'_, Postgres>,
        id: Uuid,
        device_map: serde_json::Value,
        status: AiServiceStatus,
        r#type: AiServiceType,
        color: &str,
    ) -> Result<AiService> {
        let ai_service = sqlx::query_as::<_, AiService>(
            "UPDATE ai_services
            SET device_map = $2, status = $3, type = $4, color = $5, updated_at = current_timestamp(0)
            WHERE id = $1
            RETURNING id, allowed_user_ids, color, device_map, health_check_execution_time, health_check_status, is_enabled, original_file_name, original_function_body, parser_feedback, port, priority, processed_function_body, progress, required_python_version, setup_execution_time, setup_status, status, type, created_at, deleted_at, health_check_at, setup_at, updated_at",
        )
        .bind(id)
        .bind(device_map)
        .bind(status)
        .bind(r#type)
        .bind(color)
        .fetch_one(&mut **transaction)
        .await?;

        Ok(ai_service)
    }

    pub async fn update_ai_service_device_map_and_processed_function_body(
        &self,
        transaction: &mut Transaction<'_, Postgres>,
        id: Uuid,
        device_map: serde_json::Value,
        processed_function_body: &str,
    ) -> Result<AiService> {
        let ai_service = sqlx::query_as!(
            AiService,
            r#"UPDATE ai_services
            SET device_map = $2, processed_function_body = $3, updated_at = current_timestamp(0)
            WHERE id = $1
            RETURNING id, allowed_user_ids, color, device_map, health_check_execution_time, health_check_status AS "health_check_status: _", is_enabled, original_file_name, original_function_body, parser_feedback, port, priority, processed_function_body, progress, required_python_version AS "required_python_version: _", setup_execution_time, setup_status AS "setup_status: _", status AS "status: _", type AS "type: _", created_at, deleted_at, health_check_at, setup_at, updated_at"#,
            id,
            device_map,
            processed_function_body,
        )
        .fetch_one(&mut **transaction)
        .await?;

        Ok(ai_service)
    }

    pub async fn update_ai_service_health_check_status(
        &self,
        transaction: &mut Transaction<'_, Postgres>,
        id: Uuid,
        health_check_execution_time: i32,
        health_check_status: AiServiceHealthCheckStatus,
    ) -> Result<AiService> {
        let ai_service = sqlx::query_as::<_, AiService>(
            "UPDATE ai_services
            SET health_check_execution_time = $2, health_check_status = $3, health_check_at = current_timestamp(0), updated_at = current_timestamp(0)
            WHERE id = $1
            RETURNING id, allowed_user_ids, color, device_map, health_check_execution_time, health_check_status, is_enabled, original_file_name, original_function_body, parser_feedback, port, priority, processed_function_body, progress, required_python_version, setup_execution_time, setup_status, status, type, created_at, deleted_at, health_check_at, setup_at, updated_at",
        )
        .bind(id)
        .bind(health_check_execution_time)
        .bind(health_check_status)
        .fetch_one(&mut **transaction)
        .await?;

        Ok(ai_service)
    }

    pub async fn update_ai_service_is_enabled(
        &self,
        transaction: &mut Transaction<'_, Postgres>,
        id: Uuid,
        is_enabled: bool,
    ) -> Result<AiService> {
        let ai_service = sqlx::query_as!(
            AiService,
            r#"UPDATE ai_services
            SET is_enabled = $2, updated_at = current_timestamp(0)
            WHERE id = $1
            RETURNING id, allowed_user_ids, color, device_map, health_check_execution_time, health_check_status AS "health_check_status: _", is_enabled, original_file_name, original_function_body, parser_feedback, port, priority, processed_function_body, progress, required_python_version AS "required_python_version: _", setup_execution_time, setup_status AS "setup_status: _", status AS "status: _", type AS "type: _", created_at, deleted_at, health_check_at, setup_at, updated_at"#,
            id,
            is_enabled,
        )
        .fetch_one(&mut **transaction)
        .await?;

        Ok(ai_service)
    }

    pub async fn update_ai_service_is_enabled_and_status(
        &self,
        transaction: &mut Transaction<'_, Postgres>,
        id: Uuid,
        is_enabled: bool,
        progress: i32,
        status: AiServiceStatus,
    ) -> Result<AiService> {
        let ai_service = sqlx::query_as::<_, AiService>(
            "UPDATE ai_services
            SET is_enabled = $2, progress = $3, status = $4, updated_at = current_timestamp(0)
            WHERE id = $1
            RETURNING id, allowed_user_ids, color, device_map, health_check_execution_time, health_check_status, is_enabled, original_file_name, original_function_body, parser_feedback, port, priority, processed_function_body, progress, required_python_version, setup_execution_time, setup_status, status, type, created_at, deleted_at, health_check_at, setup_at, updated_at",
        )
        .bind(id)
        .bind(is_enabled)
        .bind(progress)
        .bind(status)
        .fetch_one(&mut **transaction)
        .await?;

        Ok(ai_service)
    }

    pub async fn update_ai_service_parser_feedback(
        &self,
        transaction: &mut Transaction<'_, Postgres>,
        id: Uuid,
        parser_feedback: &str,
        progress: i32,
        status: AiServiceStatus,
    ) -> Result<AiService> {
        let ai_service = sqlx::query_as::<_, AiService>(
            "UPDATE ai_services
            SET parser_feedback = $2, progress = $3, status = $4, updated_at = current_timestamp(0)
            WHERE id = $1
            RETURNING id, allowed_user_ids, color, device_map, health_check_execution_time, health_check_status, is_enabled, original_file_name, original_function_body, parser_feedback, port, priority, processed_function_body, progress, required_python_version, setup_execution_time, setup_status, status, type, created_at, deleted_at, health_check_at, setup_at, updated_at",
        )
        .bind(id)
        .bind(parser_feedback)
        .bind(progress)
        .bind(status)
        .fetch_one(&mut **transaction)
        .await?;

        Ok(ai_service)
    }

    pub async fn update_ai_service_parser_feedback2(
        &self,
        transaction: &mut Transaction<'_, Postgres>,
        id: Uuid,
        parser_feedback: &str,
    ) -> Result<AiService> {
        let ai_service = sqlx::query_as::<_, AiService>(
            "UPDATE ai_services
            SET parser_feedback = $2, updated_at = current_timestamp(0)
            WHERE id = $1
            RETURNING id, allowed_user_ids, color, device_map, health_check_execution_time, health_check_status, is_enabled, original_file_name, original_function_body, parser_feedback, port, priority, processed_function_body, progress, required_python_version, setup_execution_time, setup_status, status, type, created_at, deleted_at, health_check_at, setup_at, updated_at",
        )
        .bind(id)
        .bind(parser_feedback)
        .fetch_one(&mut **transaction)
        .await?;

        Ok(ai_service)
    }

    pub async fn update_ai_service_priority(
        &self,
        transaction: &mut Transaction<'_, Postgres>,
        id: Uuid,
        priority: i32,
    ) -> Result<AiService> {
        let ai_service = sqlx::query_as!(
            AiService,
            r#"UPDATE ai_services
            SET priority = $2, updated_at = current_timestamp(0)
            WHERE id = $1
            RETURNING id, allowed_user_ids, color, device_map, health_check_execution_time, health_check_status AS "health_check_status: _", is_enabled, original_file_name, original_function_body, parser_feedback, port, priority, processed_function_body, progress, required_python_version AS "required_python_version: _", setup_execution_time, setup_status AS "setup_status: _", status AS "status: _", type AS "type: _", created_at, deleted_at, health_check_at, setup_at, updated_at"#,
            id,
            priority,
        )
        .fetch_one(&mut **transaction)
        .await?;

        Ok(ai_service)
    }

    pub async fn update_ai_service_processed_function_body(
        &self,
        transaction: &mut Transaction<'_, Postgres>,
        id: Uuid,
        processed_function_body: &str,
        progress: i32,
        status: AiServiceStatus,
    ) -> Result<AiService> {
        let ai_service = sqlx::query_as::<_, AiService>(
            "UPDATE ai_services
            SET processed_function_body = $2, progress = $3, status = $4, updated_at = current_timestamp(0)
            WHERE id = $1
            RETURNING id, allowed_user_ids, color, device_map, health_check_execution_time, health_check_status, is_enabled, original_file_name, original_function_body, parser_feedback, port, priority, processed_function_body, progress, required_python_version, setup_execution_time, setup_status, status, type, created_at, deleted_at, health_check_at, setup_at, updated_at",
        )
        .bind(id)
        .bind(processed_function_body)
        .bind(progress)
        .bind(status)
        .fetch_one(&mut **transaction)
        .await?;

        Ok(ai_service)
    }

    pub async fn update_ai_service_required_python_version(
        &self,
        transaction: &mut Transaction<'_, Postgres>,
        id: Uuid,
        required_python_version: AiServiceRequiredPythonVersion,
    ) -> Result<AiService> {
        let ai_service = sqlx::query_as::<_, AiService>(
            "UPDATE ai_services
            SET required_python_version = $2, updated_at = current_timestamp(0)
            WHERE id = $1
            RETURNING id, allowed_user_ids, color, device_map, health_check_execution_time, health_check_status, is_enabled, original_file_name, original_function_body, parser_feedback, port, priority, processed_function_body, progress, required_python_version, setup_execution_time, setup_status, status, type, created_at, deleted_at, health_check_at, setup_at, updated_at",
        )
        .bind(id)
        .bind(required_python_version)
        .fetch_one(&mut **transaction)
        .await?;

        Ok(ai_service)
    }

    pub async fn update_ai_service_setup_status(
        &self,
        transaction: &mut Transaction<'_, Postgres>,
        id: Uuid,
        setup_execution_time: i32,
        setup_status: AiServiceSetupStatus,
    ) -> Result<AiService> {
        let ai_service = sqlx::query_as::<_, AiService>(
            "UPDATE ai_services
            SET setup_execution_time = $2, setup_status = $3, setup_at = current_timestamp(0), updated_at = current_timestamp(0)
            WHERE id = $1
            RETURNING id, allowed_user_ids, color, device_map, health_check_execution_time, health_check_status, is_enabled, original_file_name, original_function_body, parser_feedback, port, priority, processed_function_body, progress, required_python_version, setup_execution_time, setup_status, status, type, created_at, deleted_at, health_check_at, setup_at, updated_at",
        )
        .bind(id)
        .bind(setup_execution_time)
        .bind(setup_status)
        .fetch_one(&mut **transaction)
        .await?;

        Ok(ai_service)
    }

    pub async fn update_ai_service_status(
        &self,
        transaction: &mut Transaction<'_, Postgres>,
        id: Uuid,
        progress: i32,
        status: AiServiceStatus,
    ) -> Result<AiService> {
        let ai_service = sqlx::query_as::<_, AiService>(
            "UPDATE ai_services
            SET progress = $2, status = $3, updated_at = current_timestamp(0)
            WHERE id = $1
            RETURNING id, allowed_user_ids, color, device_map, health_check_execution_time, health_check_status, is_enabled, original_file_name, original_function_body, parser_feedback, port, priority, processed_function_body, progress, required_python_version, setup_execution_time, setup_status, status, type, created_at, deleted_at, health_check_at, setup_at, updated_at",
        )
        .bind(id)
        .bind(progress)
        .bind(status)
        .fetch_one(&mut **transaction)
        .await?;

        Ok(ai_service)
    }

    pub async fn update_cached_file(
        &self,
        transaction: &mut Transaction<'_, Postgres>,
        cache_key: &str,
        file_name: &str,
        media_type: &str,
        original_file_name: &str,
        expires_at: Option<DateTime<Utc>>,
    ) -> Result<CachedFile> {
        let cached_file = sqlx::query_as!(
            CachedFile,
            "UPDATE cached_files
            SET file_name = $2, media_type = $3, original_file_name = $4, expires_at = $5, updated_at = current_timestamp(0)
            WHERE cache_key = $1
            RETURNING id, cache_key, file_name, media_type, original_file_name, created_at, expires_at, updated_at",
            cache_key,
            file_name,
            media_type,
            original_file_name,
            expires_at,
        )
        .fetch_one(&mut **transaction)
        .await?;

        Ok(cached_file)
    }

    pub async fn update_chat(
        &self,
        transaction: &mut Transaction<'_, Postgres>,
        id: Uuid,
        name: &str,
    ) -> Result<Chat> {
        let chat = sqlx::query_as!(
            Chat,
            "UPDATE chats
            SET name = $2, updated_at = current_timestamp(0)
            WHERE id = $1
            RETURNING id, user_id, workspace_id, name, created_at, deleted_at, updated_at",
            id,
            name
        )
        .fetch_one(&mut **transaction)
        .await?;

        Ok(chat)
    }

    pub async fn update_chat_message(
        &self,
        transaction: &mut Transaction<'_, Postgres>,
        id: Uuid,
        progress: i32,
        response: &str,
        status: ChatMessageStatus,
    ) -> Result<ChatMessage> {
        let chat_message = sqlx::query_as::<_, ChatMessage>(
            "UPDATE chat_messages
            SET progress = $2, response = $3, status = $4, updated_at = current_timestamp(0)
            WHERE id = $1
<<<<<<< HEAD
            RETURNING id, ai_function_id, chat_id, simple_app_id, suggested_ai_function_id, user_id, wasp_app_id, ai_function_call, ai_function_error, bad_reply_comment, bad_reply_is_harmful, bad_reply_is_not_helpful, bad_reply_is_not_true, bypass_sensitive_information_filter, color, estimated_response_at, is_anonymized, is_marked_as_not_sensitive, is_not_checked_by_system, is_sensitive, message, progress, response, simple_app_data, status, created_at, deleted_at, updated_at",
=======
            RETURNING id, ai_function_id, ai_service_id, chat_id, simple_app_id, user_id, wasp_app_id, ai_function_call, ai_function_error, bad_reply_comment, bad_reply_is_harmful, bad_reply_is_not_helpful, bad_reply_is_not_true, bypass_sensitive_information_filter, color, estimated_response_at, is_anonymized, is_marked_as_not_sensitive, is_not_checked_by_system, is_sensitive, message, progress, response, simple_app_data, status, created_at, deleted_at, updated_at",
>>>>>>> df3e0a26
        )
        .bind(id)
        .bind(progress)
        .bind(response)
        .bind(status)
        .fetch_one(&mut **transaction)
        .await?;

        Ok(chat_message)
    }

    pub async fn update_chat_message_ai_function_call(
        &self,
        transaction: &mut Transaction<'_, Postgres>,
        id: Uuid,
        ai_function_call: serde_json::Value,
    ) -> Result<ChatMessage> {
        let chat_message = sqlx::query_as::<_, ChatMessage>(
            "UPDATE chat_messages
            SET ai_function_call = $2, updated_at = current_timestamp(0)
            WHERE id = $1
<<<<<<< HEAD
            RETURNING id, ai_function_id, chat_id, simple_app_id, suggested_ai_function_id, user_id, wasp_app_id, ai_function_call, ai_function_error, bad_reply_comment, bad_reply_is_harmful, bad_reply_is_not_helpful, bad_reply_is_not_true, bypass_sensitive_information_filter, color, estimated_response_at, is_anonymized, is_marked_as_not_sensitive, is_not_checked_by_system, is_sensitive, message, progress, response, simple_app_data, status, created_at, deleted_at, updated_at",
=======
            RETURNING id, ai_function_id, ai_service_id, chat_id, simple_app_id, user_id, wasp_app_id, ai_function_call, ai_function_error, bad_reply_comment, bad_reply_is_harmful, bad_reply_is_not_helpful, bad_reply_is_not_true, bypass_sensitive_information_filter, color, estimated_response_at, is_anonymized, is_marked_as_not_sensitive, is_not_checked_by_system, is_sensitive, message, progress, response, simple_app_data, status, created_at, deleted_at, updated_at",
>>>>>>> df3e0a26
        )
        .bind(id)
        .bind(ai_function_call)
        .fetch_one(&mut **transaction)
        .await?;

        Ok(chat_message)
    }

    pub async fn update_chat_message_flag(
        &self,
        transaction: &mut Transaction<'_, Postgres>,
        id: Uuid,
        bad_reply_comment: Option<String>,
        bad_reply_is_harmful: bool,
        bad_reply_is_not_helpful: bool,
        bad_reply_is_not_true: bool,
    ) -> Result<ChatMessage> {
        let chat_message = sqlx::query_as!(
            ChatMessage,
            r#"UPDATE chat_messages
            SET bad_reply_comment = $2, bad_reply_is_harmful = $3, bad_reply_is_not_helpful = $4, bad_reply_is_not_true = $5, updated_at = current_timestamp(0)
            WHERE id = $1
<<<<<<< HEAD
            RETURNING id, ai_function_id, chat_id, simple_app_id, suggested_ai_function_id, user_id, wasp_app_id, ai_function_call, ai_function_error, bad_reply_comment, bad_reply_is_harmful, bad_reply_is_not_helpful, bad_reply_is_not_true, bypass_sensitive_information_filter, color, estimated_response_at, is_anonymized, is_marked_as_not_sensitive, is_not_checked_by_system, is_sensitive, message, progress, response, simple_app_data, status AS "status: _", created_at, deleted_at, updated_at"#,
=======
            RETURNING id, ai_function_id, ai_service_id, chat_id, simple_app_id, user_id, wasp_app_id, ai_function_call, ai_function_error, bad_reply_comment, bad_reply_is_harmful, bad_reply_is_not_helpful, bad_reply_is_not_true, bypass_sensitive_information_filter, color, estimated_response_at, is_anonymized, is_marked_as_not_sensitive, is_not_checked_by_system, is_sensitive, message, progress, response, simple_app_data, status AS "status: _", created_at, deleted_at, updated_at"#,
>>>>>>> df3e0a26
            id,
            bad_reply_comment,
            bad_reply_is_harmful,
            bad_reply_is_not_helpful,
            bad_reply_is_not_true,
        )
        .fetch_one(&mut **transaction)
        .await?;

        Ok(chat_message)
    }

    #[allow(clippy::too_many_arguments)]
    pub async fn update_chat_message_from_function(
        &self,
        transaction: &mut Transaction<'_, Postgres>,
        id: Uuid,
        ai_function_id: Uuid,
        status: ChatMessageStatus,
        progress: i32,
        response: Option<String>,
        color: Option<String>,
        ai_service_id: Uuid,
    ) -> Result<ChatMessage> {
        let chat_message = sqlx::query_as::<_, ChatMessage>(
            "UPDATE chat_messages
            SET ai_function_id = $2, status = $3, progress = $4, response = $5, color = $6, ai_service_id = $7, updated_at = current_timestamp(0)
            WHERE id = $1
<<<<<<< HEAD
            RETURNING id, ai_function_id, chat_id, simple_app_id, suggested_ai_function_id, user_id, wasp_app_id, ai_function_call, ai_function_error, bad_reply_comment, bad_reply_is_harmful, bad_reply_is_not_helpful, bad_reply_is_not_true, bypass_sensitive_information_filter, color, estimated_response_at, is_anonymized, is_marked_as_not_sensitive, is_not_checked_by_system, is_sensitive, message, progress, response, simple_app_data, status, created_at, deleted_at, updated_at",
=======
            RETURNING id, ai_function_id, ai_service_id, chat_id, simple_app_id, user_id, wasp_app_id, ai_function_call, ai_function_error, bad_reply_comment, bad_reply_is_harmful, bad_reply_is_not_helpful, bad_reply_is_not_true, bypass_sensitive_information_filter, color, estimated_response_at, is_anonymized, is_marked_as_not_sensitive, is_not_checked_by_system, is_sensitive, message, progress, response, simple_app_data, status, created_at, deleted_at, updated_at",
>>>>>>> df3e0a26
        )
        .bind(id)
        .bind(ai_function_id)
        .bind(status)
        .bind(progress)
        .bind(response)
        .bind(color)
        .bind(ai_service_id)
        .fetch_one(&mut **transaction)
        .await?;

        Ok(chat_message)
    }

    #[allow(clippy::too_many_arguments)]
    pub async fn update_chat_message_from_function_error(
        &self,
        transaction: &mut Transaction<'_, Postgres>,
        id: Uuid,
        ai_function_id: Uuid,
        ai_function_error: Option<String>,
        status: ChatMessageStatus,
        progress: i32,
        color: Option<String>,
        ai_service_id: Uuid,
    ) -> Result<ChatMessage> {
        let chat_message = sqlx::query_as::<_, ChatMessage>(
            "UPDATE chat_messages
            SET ai_function_id = $2, ai_function_error = $3, status = $4, progress = $5, color = $6, ai_service_id = $7, updated_at = current_timestamp(0)
            WHERE id = $1
<<<<<<< HEAD
            RETURNING id, ai_function_id, chat_id, simple_app_id, suggested_ai_function_id, user_id, wasp_app_id, ai_function_call, ai_function_error, bad_reply_comment, bad_reply_is_harmful, bad_reply_is_not_helpful, bad_reply_is_not_true, bypass_sensitive_information_filter, color, estimated_response_at, is_anonymized, is_marked_as_not_sensitive, is_not_checked_by_system, is_sensitive, message, progress, response, simple_app_data, status, created_at, deleted_at, updated_at",
=======
            RETURNING id, ai_function_id, ai_service_id, chat_id, simple_app_id, user_id, wasp_app_id, ai_function_call, ai_function_error, bad_reply_comment, bad_reply_is_harmful, bad_reply_is_not_helpful, bad_reply_is_not_true, bypass_sensitive_information_filter, color, estimated_response_at, is_anonymized, is_marked_as_not_sensitive, is_not_checked_by_system, is_sensitive, message, progress, response, simple_app_data, status, created_at, deleted_at, updated_at",
>>>>>>> df3e0a26
        )
        .bind(id)
        .bind(ai_function_id)
        .bind(ai_function_error)
        .bind(status)
        .bind(progress)
        .bind(color)
        .bind(ai_service_id)
        .fetch_one(&mut **transaction)
        .await?;

        Ok(chat_message)
    }

    #[allow(clippy::too_many_arguments)]
    pub async fn update_chat_message_from_function_status(
        &self,
        transaction: &mut Transaction<'_, Postgres>,
        id: Uuid,
        ai_function_id: Uuid,
        status: ChatMessageStatus,
        progress: i32,
        color: Option<String>,
        ai_service_id: Uuid,
    ) -> Result<ChatMessage> {
        let chat_message = sqlx::query_as::<_, ChatMessage>(
            "UPDATE chat_messages
            SET ai_function_id = $2, status = $3, progress = $4, color = $5, ai_service_id = $6, updated_at = current_timestamp(0)
            WHERE id = $1
<<<<<<< HEAD
            RETURNING id, ai_function_id, chat_id, simple_app_id, suggested_ai_function_id, user_id, wasp_app_id, ai_function_call, ai_function_error, bad_reply_comment, bad_reply_is_harmful, bad_reply_is_not_helpful, bad_reply_is_not_true, bypass_sensitive_information_filter, color, estimated_response_at, is_anonymized, is_marked_as_not_sensitive, is_not_checked_by_system, is_sensitive, message, progress, response, simple_app_data, status, created_at, deleted_at, updated_at",
=======
            RETURNING id, ai_function_id, ai_service_id, chat_id, simple_app_id, user_id, wasp_app_id, ai_function_call, ai_function_error, bad_reply_comment, bad_reply_is_harmful, bad_reply_is_not_helpful, bad_reply_is_not_true, bypass_sensitive_information_filter, color, estimated_response_at, is_anonymized, is_marked_as_not_sensitive, is_not_checked_by_system, is_sensitive, message, progress, response, simple_app_data, status, created_at, deleted_at, updated_at",
>>>>>>> df3e0a26
        )
        .bind(id)
        .bind(ai_function_id)
        .bind(status)
        .bind(progress)
        .bind(color)
        .bind(ai_service_id)
        .fetch_one(&mut **transaction)
        .await?;

        Ok(chat_message)
    }

    #[allow(clippy::too_many_arguments)]
    pub async fn update_chat_message_full(
        &self,
        transaction: &mut Transaction<'_, Postgres>,
        id: Uuid,
        estimated_response_at: DateTime<Utc>,
        message: &str,
        status: ChatMessageStatus,
        progress: i32,
        response: Option<String>,
    ) -> Result<ChatMessage> {
        let chat_message = sqlx::query_as::<_, ChatMessage>(
            "UPDATE chat_messages
            SET estimated_response_at = $2, message = $3, status = $4, progress = $5, response = $6, created_at = current_timestamp(0), updated_at = current_timestamp(0)
            WHERE id = $1
<<<<<<< HEAD
            RETURNING id, ai_function_id, chat_id, simple_app_id, suggested_ai_function_id, user_id, wasp_app_id, ai_function_call, ai_function_error, bad_reply_comment, bad_reply_is_harmful, bad_reply_is_not_helpful, bad_reply_is_not_true, bypass_sensitive_information_filter, color, estimated_response_at, is_anonymized, is_marked_as_not_sensitive, is_not_checked_by_system, is_sensitive, message, progress, response, simple_app_data, status, created_at, deleted_at, updated_at",
=======
            RETURNING id, ai_function_id, ai_service_id, chat_id, simple_app_id, user_id, wasp_app_id, ai_function_call, ai_function_error, bad_reply_comment, bad_reply_is_harmful, bad_reply_is_not_helpful, bad_reply_is_not_true, bypass_sensitive_information_filter, color, estimated_response_at, is_anonymized, is_marked_as_not_sensitive, is_not_checked_by_system, is_sensitive, message, progress, response, simple_app_data, status, created_at, deleted_at, updated_at",
>>>>>>> df3e0a26
        )
        .bind(id)
        .bind(estimated_response_at)
        .bind(message)
        .bind(status)
        .bind(progress)
        .bind(response)
        .fetch_one(&mut **transaction)
        .await?;

        Ok(chat_message)
    }

    pub async fn update_chat_message_is_anonymized(
        &self,
        transaction: &mut Transaction<'_, Postgres>,
        id: Uuid,
        is_anonymized: bool,
        message: &str,
        status: ChatMessageStatus,
        progress: i32,
    ) -> Result<ChatMessage> {
        let chat_message = sqlx::query_as::<_, ChatMessage>(
            "UPDATE chat_messages
            SET is_anonymized = $2, message = $3, status = $4, progress = $5, updated_at = current_timestamp(0)
            WHERE id = $1
<<<<<<< HEAD
            RETURNING id, ai_function_id, chat_id, simple_app_id, suggested_ai_function_id, user_id, wasp_app_id, ai_function_call, ai_function_error, bad_reply_comment, bad_reply_is_harmful, bad_reply_is_not_helpful, bad_reply_is_not_true, bypass_sensitive_information_filter, color, estimated_response_at, is_anonymized, is_marked_as_not_sensitive, is_not_checked_by_system, is_sensitive, message, progress, response, simple_app_data, status, created_at, deleted_at, updated_at",
=======
            RETURNING id, ai_function_id, ai_service_id, chat_id, simple_app_id, user_id, wasp_app_id, ai_function_call, ai_function_error, bad_reply_comment, bad_reply_is_harmful, bad_reply_is_not_helpful, bad_reply_is_not_true, bypass_sensitive_information_filter, color, estimated_response_at, is_anonymized, is_marked_as_not_sensitive, is_not_checked_by_system, is_sensitive, message, progress, response, simple_app_data, status, created_at, deleted_at, updated_at",
>>>>>>> df3e0a26
        )
        .bind(id)
        .bind(is_anonymized)
        .bind(message)
        .bind(status)
        .bind(progress)
        .fetch_one(&mut **transaction)
        .await?;

        Ok(chat_message)
    }

    pub async fn update_chat_message_is_marked_as_not_sensitive(
        &self,
        transaction: &mut Transaction<'_, Postgres>,
        id: Uuid,
        is_marked_as_not_sensitive: bool,
        status: ChatMessageStatus,
        progress: i32,
    ) -> Result<ChatMessage> {
        let chat_message = sqlx::query_as::<_, ChatMessage>(
            "UPDATE chat_messages
            SET is_marked_as_not_sensitive = $2, status = $3, progress = $4, updated_at = current_timestamp(0)
            WHERE id = $1
<<<<<<< HEAD
            RETURNING id, ai_function_id, chat_id, simple_app_id, suggested_ai_function_id, user_id, wasp_app_id, ai_function_call, ai_function_error, bad_reply_comment, bad_reply_is_harmful, bad_reply_is_not_helpful, bad_reply_is_not_true, bypass_sensitive_information_filter, color, estimated_response_at, is_anonymized, is_marked_as_not_sensitive, is_not_checked_by_system, is_sensitive, message, progress, response, simple_app_data, status, created_at, deleted_at, updated_at",
=======
            RETURNING id, ai_function_id, ai_service_id, chat_id, simple_app_id, user_id, wasp_app_id, ai_function_call, ai_function_error, bad_reply_comment, bad_reply_is_harmful, bad_reply_is_not_helpful, bad_reply_is_not_true, bypass_sensitive_information_filter, color, estimated_response_at, is_anonymized, is_marked_as_not_sensitive, is_not_checked_by_system, is_sensitive, message, progress, response, simple_app_data, status, created_at, deleted_at, updated_at",
>>>>>>> df3e0a26
        )
        .bind(id)
        .bind(is_marked_as_not_sensitive)
        .bind(status)
        .bind(progress)
        .fetch_one(&mut **transaction)
        .await?;

        Ok(chat_message)
    }

    pub async fn update_chat_message_is_not_checked_by_system(
        &self,
        transaction: &mut Transaction<'_, Postgres>,
        id: Uuid,
        is_not_checked_by_system: bool,
    ) -> Result<ChatMessage> {
        let chat_message = sqlx::query_as!(
            ChatMessage,
            r#"UPDATE chat_messages
            SET is_not_checked_by_system = $2, updated_at = current_timestamp(0)
            WHERE id = $1
<<<<<<< HEAD
            RETURNING id, ai_function_id, chat_id, simple_app_id, suggested_ai_function_id, user_id, wasp_app_id, ai_function_call, ai_function_error, bad_reply_comment, bad_reply_is_harmful, bad_reply_is_not_helpful, bad_reply_is_not_true, bypass_sensitive_information_filter, color, estimated_response_at, is_anonymized, is_marked_as_not_sensitive, is_not_checked_by_system, is_sensitive, message, progress, response, simple_app_data, status AS "status: _", created_at, deleted_at, updated_at"#,
=======
            RETURNING id, ai_function_id, ai_service_id, chat_id, simple_app_id, user_id, wasp_app_id, ai_function_call, ai_function_error, bad_reply_comment, bad_reply_is_harmful, bad_reply_is_not_helpful, bad_reply_is_not_true, bypass_sensitive_information_filter, color, estimated_response_at, is_anonymized, is_marked_as_not_sensitive, is_not_checked_by_system, is_sensitive, message, progress, response, simple_app_data, status AS "status: _", created_at, deleted_at, updated_at"#,
>>>>>>> df3e0a26
            id,
            is_not_checked_by_system,
        )
        .fetch_one(&mut **transaction)
        .await?;

        Ok(chat_message)
    }

    pub async fn update_chat_message_is_sensitive(
        &self,
        transaction: &mut Transaction<'_, Postgres>,
        id: Uuid,
        is_sensitive: bool,
        status: ChatMessageStatus,
        progress: i32,
    ) -> Result<ChatMessage> {
        let chat_message = sqlx::query_as::<_, ChatMessage>(
            "UPDATE chat_messages
            SET is_sensitive = $2, status = $3, progress = $4, updated_at = current_timestamp(0)
            WHERE id = $1
<<<<<<< HEAD
            RETURNING id, ai_function_id, chat_id, simple_app_id, suggested_ai_function_id, user_id, wasp_app_id, ai_function_call, ai_function_error, bad_reply_comment, bad_reply_is_harmful, bad_reply_is_not_helpful, bad_reply_is_not_true, bypass_sensitive_information_filter, color, estimated_response_at, is_anonymized, is_marked_as_not_sensitive, is_not_checked_by_system, is_sensitive, message, progress, response, simple_app_data, status, created_at, deleted_at, updated_at",
=======
            RETURNING id, ai_function_id, ai_service_id, chat_id, simple_app_id, user_id, wasp_app_id, ai_function_call, ai_function_error, bad_reply_comment, bad_reply_is_harmful, bad_reply_is_not_helpful, bad_reply_is_not_true, bypass_sensitive_information_filter, color, estimated_response_at, is_anonymized, is_marked_as_not_sensitive, is_not_checked_by_system, is_sensitive, message, progress, response, simple_app_data, status, created_at, deleted_at, updated_at",
>>>>>>> df3e0a26
        )
        .bind(id)
        .bind(is_sensitive)
        .bind(status)
        .bind(progress)
        .fetch_one(&mut **transaction)
        .await?;

        Ok(chat_message)
    }

    pub async fn update_chat_message_simple_app_id(
        &self,
        transaction: &mut Transaction<'_, Postgres>,
        id: Uuid,
        progress: i32,
        simple_app_id: Uuid,
        status: ChatMessageStatus,
    ) -> Result<ChatMessage> {
        let chat_message = sqlx::query_as::<_, ChatMessage>(
            "UPDATE chat_messages
            SET progress = $2, simple_app_id = $3, status = $4, updated_at = current_timestamp(0)
            WHERE id = $1
<<<<<<< HEAD
            RETURNING id, ai_function_id, chat_id, simple_app_id, suggested_ai_function_id, user_id, wasp_app_id, ai_function_call, ai_function_error, bad_reply_comment, bad_reply_is_harmful, bad_reply_is_not_helpful, bad_reply_is_not_true, bypass_sensitive_information_filter, color, estimated_response_at, is_anonymized, is_marked_as_not_sensitive, is_not_checked_by_system, is_sensitive, message, progress, response, simple_app_data, status, created_at, deleted_at, updated_at",
=======
            RETURNING id, ai_function_id, ai_service_id, chat_id, simple_app_id, user_id, wasp_app_id, ai_function_call, ai_function_error, bad_reply_comment, bad_reply_is_harmful, bad_reply_is_not_helpful, bad_reply_is_not_true, bypass_sensitive_information_filter, color, estimated_response_at, is_anonymized, is_marked_as_not_sensitive, is_not_checked_by_system, is_sensitive, message, progress, response, simple_app_data, status, created_at, deleted_at, updated_at",
>>>>>>> df3e0a26
        )
        .bind(id)
        .bind(progress)
        .bind(simple_app_id)
        .bind(status)
        .fetch_one(&mut **transaction)
        .await?;

        Ok(chat_message)
    }

    pub async fn update_chat_message_wasp_app_id(
        &self,
        transaction: &mut Transaction<'_, Postgres>,
        id: Uuid,
        progress: i32,
        wasp_app_id: Uuid,
        status: ChatMessageStatus,
    ) -> Result<ChatMessage> {
        let chat_message = sqlx::query_as::<_, ChatMessage>(
            "UPDATE chat_messages
            SET progress = $2, wasp_app_id = $3, status = $4, updated_at = current_timestamp(0)
            WHERE id = $1
<<<<<<< HEAD
            RETURNING id, ai_function_id, chat_id, simple_app_id, suggested_ai_function_id, user_id, wasp_app_id, ai_function_call, ai_function_error, bad_reply_comment, bad_reply_is_harmful, bad_reply_is_not_helpful, bad_reply_is_not_true, bypass_sensitive_information_filter, color, estimated_response_at, is_anonymized, is_marked_as_not_sensitive, is_not_checked_by_system, is_sensitive, message, progress, response, simple_app_data, status, created_at, deleted_at, updated_at",
=======
            RETURNING id, ai_function_id, ai_service_id, chat_id, simple_app_id, user_id, wasp_app_id, ai_function_call, ai_function_error, bad_reply_comment, bad_reply_is_harmful, bad_reply_is_not_helpful, bad_reply_is_not_true, bypass_sensitive_information_filter, color, estimated_response_at, is_anonymized, is_marked_as_not_sensitive, is_not_checked_by_system, is_sensitive, message, progress, response, simple_app_data, status, created_at, deleted_at, updated_at",
>>>>>>> df3e0a26
        )
        .bind(id)
        .bind(progress)
        .bind(wasp_app_id)
        .bind(status)
        .fetch_one(&mut **transaction)
        .await?;

        Ok(chat_message)
    }

    pub async fn update_chat_message_picture(
        &self,
        transaction: &mut Transaction<'_, Postgres>,
        id: Uuid,
        file_name: &str,
    ) -> Result<ChatMessagePicture> {
        let chat_message_picture = sqlx::query_as!(
            ChatMessagePicture,
            "UPDATE chat_message_pictures
            SET file_name = $2, updated_at = current_timestamp(0)
            WHERE id = $1
            RETURNING id, chat_message_id, file_name, created_at, deleted_at, updated_at",
            id,
            file_name
        )
        .fetch_one(&mut **transaction)
        .await?;

        Ok(chat_message_picture)
    }

    pub async fn update_chat_picture(
        &self,
        transaction: &mut Transaction<'_, Postgres>,
        id: Uuid,
        file_name: &str,
    ) -> Result<ChatPicture> {
        let chat = sqlx::query_as!(
            ChatPicture,
            "UPDATE chat_pictures
            SET file_name = $2, updated_at = current_timestamp(0)
            WHERE id = $1
            RETURNING id, chat_id, file_name, created_at, deleted_at, updated_at",
            id,
            file_name
        )
        .fetch_one(&mut **transaction)
        .await?;

        Ok(chat)
    }

    #[allow(clippy::too_many_arguments)]
    pub async fn update_example_prompt(
        &self,
        transaction: &mut Transaction<'_, Postgres>,
        id: Uuid,
        example_prompt_category_id: Uuid,
        background_file_name: Option<String>,
        is_visible: bool,
        priority: i32,
        prompt: &str,
        title: &str,
    ) -> Result<ExamplePrompt> {
        let example_prompt = sqlx::query_as!(
            ExamplePrompt,
            "UPDATE example_prompts
            SET example_prompt_category_id = $2, background_file_name = $3, is_visible = $4, priority = $5, prompt = $6, title = $7, updated_at = current_timestamp(0)
            WHERE id = $1
            RETURNING id, example_prompt_category_id, background_file_name, is_visible, priority, prompt, title, created_at, deleted_at, updated_at",
            id,
            example_prompt_category_id,
            background_file_name,
            is_visible,
            priority,
            prompt,
            title
        )
        .fetch_one(&mut **transaction)
        .await?;

        Ok(example_prompt)
    }

    pub async fn update_example_prompt_category(
        &self,
        transaction: &mut Transaction<'_, Postgres>,
        id: Uuid,
        description: &str,
        is_visible: bool,
        title: &str,
    ) -> Result<ExamplePromptCategory> {
        let example_prompt_category = sqlx::query_as!(
            ExamplePromptCategory,
            "UPDATE example_prompt_categories
            SET description = $2, is_visible = $3, title = $4, updated_at = current_timestamp(0)
            WHERE id = $1
            RETURNING id, description, is_visible, title, created_at, deleted_at, updated_at",
            id,
            description,
            is_visible,
            title
        )
        .fetch_one(&mut **transaction)
        .await?;

        Ok(example_prompt_category)
    }

    pub async fn update_inspection_disabling(
        &self,
        transaction: &mut Transaction<'_, Postgres>,
        id: Uuid,
        user_id: Uuid,
        content_safety_disabled_until: DateTime<Utc>,
    ) -> Result<InspectionDisabling> {
        let inspection_disabling = sqlx::query_as!(
            InspectionDisabling,
            "UPDATE inspection_disablings
            SET user_id = $2, content_safety_disabled_until = $3, updated_at = current_timestamp(0)
            WHERE id = $1
            RETURNING id, user_id, content_safety_disabled_until, created_at, updated_at",
            id,
            user_id,
            content_safety_disabled_until
        )
        .fetch_one(&mut **transaction)
        .await?;

        Ok(inspection_disabling)
    }

    pub async fn update_nextcloud_file(
        &self,
        transaction: &mut Transaction<'_, Postgres>,
        id: Uuid,
        file_name: &str,
        media_type: &str,
        original_file_name: &str,
    ) -> Result<NextcloudFile> {
        let nextcloud_file = sqlx::query_as!(
            NextcloudFile,
            "UPDATE nextcloud_files
            SET file_name = $2, media_type = $3, original_file_name = $4, updated_at = current_timestamp(0)
            WHERE id = $1
            RETURNING id, file_name, media_type, original_file_name, created_at, updated_at",
            id,
            file_name,
            media_type,
            original_file_name,
        )
        .fetch_one(&mut **transaction)
        .await?;

        Ok(nextcloud_file)
    }

    pub async fn update_ollama_model(
        &self,
        transaction: &mut Transaction<'_, Postgres>,
        id: Uuid,
        name: &str,
    ) -> Result<OllamaModel> {
        let ollama_model = sqlx::query_as!(
            OllamaModel,
            r#"UPDATE ollama_models
            SET name = $2, updated_at = current_timestamp(0)
            WHERE id = $1
            RETURNING id, name, o_name, o_details_family, o_details_families, o_details_format, o_details_parameter_size, o_details_parent_model, o_details_quantization_level, o_digest, o_model, o_modified_at, o_size, status AS "status: _ ", created_at, deleted_at, updated_at"#,
            id,
            name
        )
        .fetch_one(&mut **transaction)
        .await?;

        Ok(ollama_model)
    }

    #[allow(clippy::too_many_arguments)]
    pub async fn update_ollama_model_pull(
        &self,
        transaction: &mut Transaction<'_, Postgres>,
        id: Uuid,
        o_name: &str,
        o_details_family: &str,
        o_details_families: Vec<String>,
        o_details_format: &str,
        o_details_parameter_size: &str,
        o_details_parent_model: Option<String>,
        o_details_quantization_level: &str,
        o_digest: &str,
        o_model: &str,
        o_modified_at: &str,
        o_size: &str,
        status: OllamaModelStatus,
    ) -> Result<OllamaModel> {
        let ollama_model = sqlx::query_as::<_, OllamaModel>(
            "UPDATE ollama_models
            SET o_name = $2, o_details_family = $3, o_details_families = $4, o_details_format = $5, o_details_parameter_size = $6, o_details_parent_model = $7, o_details_quantization_level = $8, o_digest = $9, o_model = $10, o_modified_at = $11, o_size = $12, status = $13, updated_at = current_timestamp(0)
            WHERE id = $1
            RETURNING id, name, o_name, o_details_family, o_details_families, o_details_format, o_details_parameter_size, o_details_parent_model, o_details_quantization_level, o_digest, o_model, o_modified_at, o_size, status, created_at, deleted_at, updated_at",
        )
        .bind(id)
        .bind(o_name)
        .bind(o_details_family)
        .bind(o_details_families)
        .bind(o_details_format)
        .bind(o_details_parameter_size)
        .bind(o_details_parent_model)
        .bind(o_details_quantization_level)
        .bind(o_digest)
        .bind(o_model)
        .bind(o_modified_at)
        .bind(o_size)
        .bind(status)
        .fetch_one(&mut **transaction)
        .await?;

        Ok(ollama_model)
    }

    pub async fn update_parameter(
        &self,
        transaction: &mut Transaction<'_, Postgres>,
        id: Uuid,
        name: &str,
        value: &str,
    ) -> Result<Parameter> {
        let parameter = sqlx::query_as!(
            Parameter,
            "UPDATE parameters
            SET name = $2, value = $3, updated_at = current_timestamp(0)
            WHERE id = $1
            RETURNING id, name, value, created_at, deleted_at, updated_at",
            id,
            name,
            value
        )
        .fetch_one(&mut **transaction)
        .await?;

        Ok(parameter)
    }

    pub async fn update_profile(
        &self,
        transaction: &mut Transaction<'_, Postgres>,
        id: Uuid,
        job_title: Option<String>,
        language: &str,
        name: Option<String>,
        text_size: i32,
    ) -> Result<Profile> {
        let profile = sqlx::query_as!(
            Profile,
            "UPDATE profiles
            SET job_title = $2, language = $3, name = $4, text_size = $5, updated_at = current_timestamp(0)
            WHERE id = $1
            RETURNING id, user_id, job_title, language, name, photo_file_name, text_size, created_at, deleted_at, updated_at",
            id,
            job_title,
            language,
            name,
            text_size
        )
        .fetch_one(&mut **transaction)
        .await?;

        Ok(profile)
    }

    pub async fn update_profile_photo_file_name(
        &self,
        transaction: &mut Transaction<'_, Postgres>,
        id: Uuid,
        photo_file_name: Option<String>,
    ) -> Result<Profile> {
        let profile = sqlx::query_as!(
            Profile,
            "UPDATE profiles
            SET photo_file_name = $2, updated_at = current_timestamp(0)
            WHERE id = $1
            RETURNING id, user_id, job_title, language, name, photo_file_name, text_size, created_at, deleted_at, updated_at",
            id,
            photo_file_name
        )
        .fetch_one(&mut **transaction)
        .await?;

        Ok(profile)
    }

    #[allow(clippy::too_many_arguments)]
    pub async fn update_simple_app(
        &self,
        transaction: &mut Transaction<'_, Postgres>,
        id: Uuid,
        code: &str,
        description: &str,
        formatted_name: &str,
        is_enabled: bool,
        name: &str,
    ) -> Result<SimpleApp> {
        let simple_app = sqlx::query_as!(
            SimpleApp,
            "UPDATE simple_apps
            SET code = $2, description = $3, formatted_name = $4, is_enabled = $5, name = $6, updated_at = current_timestamp(0)
            WHERE id = $1
            RETURNING id, code, description, formatted_name, is_enabled, name, created_at, deleted_at, updated_at",
            id,
            code,
            description,
            formatted_name,
            is_enabled,
            name,
        )
        .fetch_one(&mut **transaction)
        .await?;

        Ok(simple_app)
    }

    pub async fn update_user(
        &self,
        transaction: &mut Transaction<'_, Postgres>,
        id: Uuid,
        email: &str,
        is_enabled: bool,
        roles: &[String],
    ) -> Result<User> {
        let user = sqlx::query_as!(
            User,
            "UPDATE users
            SET email = $2, is_enabled = $3, roles = $4, updated_at = current_timestamp(0)
            WHERE id = $1
            RETURNING id, company_id, email, is_enabled, is_invited, roles, created_at, deleted_at, updated_at",
            id,
            email,
            is_enabled,
            roles
        )
        .fetch_one(&mut **transaction)
        .await?;

        Ok(user)
    }

    pub async fn update_user_email(
        &self,
        transaction: &mut Transaction<'_, Postgres>,
        id: Uuid,
        email: &str,
    ) -> Result<User> {
        let user = sqlx::query_as!(
            User,
            "UPDATE users
            SET email = $2, updated_at = current_timestamp(0)
            WHERE id = $1
            RETURNING id, company_id, email, is_enabled, is_invited, roles, created_at, deleted_at, updated_at",
            id,
            email
        )
        .fetch_one(&mut **transaction)
        .await?;

        Ok(user)
    }

    pub async fn update_user_password(
        &self,
        transaction: &mut Transaction<'_, Postgres>,
        id: Uuid,
        password: &str,
    ) -> Result<User> {
        let user = sqlx::query_as!(
            User,
            "UPDATE users
            SET password = $2, updated_at = current_timestamp(0)
            WHERE id = $1
            RETURNING id, company_id, email, is_enabled, is_invited, roles, created_at, deleted_at, updated_at",
            id,
            password
        )
        .fetch_one(&mut **transaction)
        .await?;

        Ok(user)
    }

    #[allow(dead_code)]
    pub async fn update_user_roles(&self, id: Uuid, roles: &[String]) -> Result<User> {
        let user = sqlx::query_as!(
            User,
            "UPDATE users
            SET roles = $2, updated_at = current_timestamp(0)
            WHERE id = $1
            RETURNING id, company_id, email, is_enabled, is_invited, roles, created_at, deleted_at, updated_at",
            id,
            roles
        )
        .fetch_one(&*self.pool)
        .await?;

        Ok(user)
    }

    #[allow(clippy::too_many_arguments)]
    pub async fn update_wasp_app(
        &self,
        transaction: &mut Transaction<'_, Postgres>,
        id: Uuid,
        code: &[u8],
        description: &str,
        formatted_name: &str,
        instance_type: WaspAppInstanceType,
        is_enabled: bool,
        name: &str,
    ) -> Result<WaspApp> {
        let wasp_app = sqlx::query_as::<_, WaspApp>(
            "UPDATE wasp_apps
            SET code = $2, description = $3, formatted_name = $4, instance_type = $5, is_enabled = $6, name = $7, updated_at = current_timestamp(0)
            WHERE id = $1
            RETURNING id, wasp_generator_id, allowed_user_ids, code, description, formatted_name, instance_type, is_enabled, name, created_at, deleted_at, updated_at",
        )
        .bind(id)
        .bind(code)
        .bind(description)
        .bind(formatted_name)
        .bind(instance_type)
        .bind(is_enabled)
        .bind(name)
        .fetch_one(&mut **transaction)
        .await?;

        Ok(wasp_app)
    }

    #[allow(clippy::too_many_arguments)]
    pub async fn update_wasp_app_from_wasp_generator(
        &self,
        transaction: &mut Transaction<'_, Postgres>,
        id: Uuid,
        code: &[u8],
        description: &str,
        formatted_name: &str,
        instance_type: WaspAppInstanceType,
        is_enabled: bool,
        name: &str,
        wasp_generator_id: Uuid,
    ) -> Result<WaspApp> {
        let wasp_app = sqlx::query_as::<_, WaspApp>(
            "UPDATE wasp_apps
            SET code = $2, description = $3, formatted_name = $4, instance_type = $5, is_enabled = $6, name = $7, wasp_generator_id = $8, updated_at = current_timestamp(0)
            WHERE id = $1
            RETURNING id, wasp_generator_id, allowed_user_ids, code, description, formatted_name, instance_type, is_enabled, name, created_at, deleted_at, updated_at",
        )
        .bind(id)
        .bind(code)
        .bind(description)
        .bind(formatted_name)
        .bind(instance_type)
        .bind(is_enabled)
        .bind(name)
        .bind(wasp_generator_id)
        .fetch_one(&mut **transaction)
        .await?;

        Ok(wasp_app)
    }

    pub async fn update_wasp_app_allowed_user_ids(
        &self,
        transaction: &mut Transaction<'_, Postgres>,
        id: Uuid,
        allowed_user_ids: &[Uuid],
    ) -> Result<WaspApp> {
        let wasp_app = sqlx::query_as!(
            WaspApp,
            r#"UPDATE wasp_apps
            SET allowed_user_ids = $2, updated_at = current_timestamp(0)
            WHERE id = $1
            RETURNING id, wasp_generator_id, allowed_user_ids, code, description, formatted_name, instance_type AS "instance_type: _", is_enabled, name, created_at, deleted_at, updated_at"#,
            id,
            allowed_user_ids,
        )
        .fetch_one(&mut **transaction)
        .await?;

        Ok(wasp_app)
    }

    #[allow(clippy::too_many_arguments)]
    pub async fn update_wasp_app_info(
        &self,
        transaction: &mut Transaction<'_, Postgres>,
        id: Uuid,
        description: &str,
        formatted_name: &str,
        instance_type: WaspAppInstanceType,
        is_enabled: bool,
        name: &str,
    ) -> Result<WaspApp> {
        let wasp_app = sqlx::query_as::<_, WaspApp>(
            "UPDATE wasp_apps
            SET description = $2, formatted_name = $3, instance_type = $4, is_enabled = $5, name = $6, updated_at = current_timestamp(0)
            WHERE id = $1
            RETURNING id, wasp_generator_id, allowed_user_ids, code, description, formatted_name, instance_type, is_enabled, name, created_at, deleted_at, updated_at",
        )
        .bind(id)
        .bind(description)
        .bind(formatted_name)
        .bind(instance_type)
        .bind(is_enabled)
        .bind(name)
        .fetch_one(&mut **transaction)
        .await?;

        Ok(wasp_app)
    }

    #[allow(clippy::too_many_arguments)]
    pub async fn update_wasp_generator(
        &self,
        transaction: &mut Transaction<'_, Postgres>,
        id: Uuid,
        api_access_secret: Option<String>,
        api_access_url: Option<String>,
        description: &str,
        name: &str,
        status: WaspGeneratorStatus,
        version: i32,
    ) -> Result<WaspGenerator> {
        let wasp_generator = sqlx::query_as::<_, WaspGenerator>(
            "UPDATE wasp_generators
            SET api_access_secret = $2, api_access_url = $3, description = $4, name = $5, status = $6, version = $7, updated_at = current_timestamp(0)
            WHERE id = $1
            RETURNING id, user_id, wasp_app_id, api_access_secret, api_access_url, code, description, log, name, status, version, created_at, deleted_at, updated_at",
        )
        .bind(id)
        .bind(api_access_secret)
        .bind(api_access_url)
        .bind(description)
        .bind(name)
        .bind(status)
        .bind(version)
        .fetch_one(&mut **transaction)
        .await?;

        Ok(wasp_generator)
    }

    pub async fn update_wasp_generator_generated(
        &self,
        transaction: &mut Transaction<'_, Postgres>,
        id: Uuid,
        code: &[u8],
        log: &str,
        status: WaspGeneratorStatus,
    ) -> Result<WaspGenerator> {
        let wasp_generator = sqlx::query_as::<_, WaspGenerator>(
            "UPDATE wasp_generators
            SET code = $2, log = $3, status = $4, updated_at = current_timestamp(0)
            WHERE id = $1
            RETURNING id, user_id, wasp_app_id, api_access_secret, api_access_url, code, description, log, name, status, version, created_at, deleted_at, updated_at",
        )
        .bind(id)
        .bind(code)
        .bind(log)
        .bind(status)
        .fetch_one(&mut **transaction)
        .await?;

        Ok(wasp_generator)
    }

    pub async fn update_wasp_generator_status(
        &self,
        transaction: &mut Transaction<'_, Postgres>,
        id: Uuid,
        status: WaspGeneratorStatus,
    ) -> Result<WaspGenerator> {
        let wasp_generator = sqlx::query_as::<_, WaspGenerator>(
            "UPDATE wasp_generators
            SET status = $2, updated_at = current_timestamp(0)
            WHERE id = $1
            RETURNING id, user_id, wasp_app_id, api_access_secret, api_access_url, code, description, log, name, status, version, created_at, deleted_at, updated_at",
        )
        .bind(id)
        .bind(status)
        .fetch_one(&mut **transaction)
        .await?;

        Ok(wasp_generator)
    }

    pub async fn update_wasp_generator_wasp_app_id(
        &self,
        transaction: &mut Transaction<'_, Postgres>,
        id: Uuid,
        wasp_app_id: Uuid,
    ) -> Result<WaspGenerator> {
        let wasp_generator = sqlx::query_as::<_, WaspGenerator>(
            "UPDATE wasp_generators
            SET wasp_app_id = $2, updated_at = current_timestamp(0)
            WHERE id = $1
            RETURNING id, user_id, wasp_app_id, api_access_secret, api_access_url, code, description, log, name, status, version, created_at, deleted_at, updated_at",
        )
        .bind(id)
        .bind(wasp_app_id)
        .fetch_one(&mut **transaction)
        .await?;

        Ok(wasp_generator)
    }

    pub async fn update_workspace(
        &self,
        transaction: &mut Transaction<'_, Postgres>,
        id: Uuid,
        name: &str,
        r#type: WorkspacesType,
    ) -> Result<Workspace> {
        let workspace = sqlx::query_as::<_, Workspace>(
            "UPDATE workspaces
            SET name = $2, type = $3, updated_at = current_timestamp(0)
            WHERE id = $1
            RETURNING id, company_id, user_id, name, type, created_at, deleted_at, updated_at",
        )
        .bind(id)
        .bind(name)
        .bind(r#type)
        .fetch_one(&mut **transaction)
        .await?;

        Ok(workspace)
    }
}<|MERGE_RESOLUTION|>--- conflicted
+++ resolved
@@ -258,11 +258,7 @@
     pub async fn get_chat_messages_by_chat_id(&self, chat_id: Uuid) -> Result<Vec<ChatMessage>> {
         let chat_messages = sqlx::query_as!(
             ChatMessage,
-<<<<<<< HEAD
-            r#"SELECT id, ai_function_id, chat_id, simple_app_id, suggested_ai_function_id, user_id, wasp_app_id, ai_function_call, ai_function_error, bad_reply_comment, bad_reply_is_harmful, bad_reply_is_not_helpful, bad_reply_is_not_true, bypass_sensitive_information_filter, color, estimated_response_at, is_anonymized, is_marked_as_not_sensitive, is_not_checked_by_system, is_sensitive, message, progress, response, simple_app_data, status AS "status: _", created_at, deleted_at, updated_at
-=======
-            r#"SELECT id, ai_function_id, ai_service_id, chat_id, simple_app_id, user_id, wasp_app_id, ai_function_call, ai_function_error, bad_reply_comment, bad_reply_is_harmful, bad_reply_is_not_helpful, bad_reply_is_not_true, bypass_sensitive_information_filter, color, estimated_response_at, is_anonymized, is_marked_as_not_sensitive, is_not_checked_by_system, is_sensitive, message, progress, response, simple_app_data, status AS "status: _", created_at, deleted_at, updated_at
->>>>>>> df3e0a26
+            r#"SELECT id, ai_function_id, ai_service_id, chat_id, simple_app_id, suggested_ai_function_id, user_id, wasp_app_id, ai_function_call, ai_function_error, bad_reply_comment, bad_reply_is_harmful, bad_reply_is_not_helpful, bad_reply_is_not_true, bypass_sensitive_information_filter, color, estimated_response_at, is_anonymized, is_marked_as_not_sensitive, is_not_checked_by_system, is_sensitive, message, progress, response, simple_app_data, status AS "status: _", created_at, deleted_at, updated_at
             FROM chat_messages
             WHERE chat_id = $1
             AND deleted_at IS NULL
@@ -281,11 +277,7 @@
     ) -> Result<Option<ChatMessage>> {
         let chat_message = sqlx::query_as!(
             ChatMessage,
-<<<<<<< HEAD
-            r#"SELECT id, ai_function_id, chat_id, simple_app_id, suggested_ai_function_id, user_id, wasp_app_id, ai_function_call, ai_function_error, bad_reply_comment, bad_reply_is_harmful, bad_reply_is_not_helpful, bad_reply_is_not_true, bypass_sensitive_information_filter, color, estimated_response_at, is_anonymized, is_marked_as_not_sensitive, is_not_checked_by_system, is_sensitive, message, progress, response, simple_app_data, status AS "status: _", created_at, deleted_at, updated_at
-=======
-            r#"SELECT id, ai_function_id, ai_service_id, chat_id, simple_app_id, user_id, wasp_app_id, ai_function_call, ai_function_error, bad_reply_comment, bad_reply_is_harmful, bad_reply_is_not_helpful, bad_reply_is_not_true, bypass_sensitive_information_filter, color, estimated_response_at, is_anonymized, is_marked_as_not_sensitive, is_not_checked_by_system, is_sensitive, message, progress, response, simple_app_data, status AS "status: _", created_at, deleted_at, updated_at
->>>>>>> df3e0a26
+            r#"SELECT id, ai_function_id, ai_service_id, chat_id, simple_app_id, suggested_ai_function_id, user_id, wasp_app_id, ai_function_call, ai_function_error, bad_reply_comment, bad_reply_is_harmful, bad_reply_is_not_helpful, bad_reply_is_not_true, bypass_sensitive_information_filter, color, estimated_response_at, is_anonymized, is_marked_as_not_sensitive, is_not_checked_by_system, is_sensitive, message, progress, response, simple_app_data, status AS "status: _", created_at, deleted_at, updated_at
             FROM chat_messages
             WHERE chat_id = $1
             AND deleted_at IS NULL
@@ -371,11 +363,7 @@
         status: ChatMessageStatus,
     ) -> Result<Vec<ChatMessage>> {
         let chat_messages = sqlx::query_as::<_, ChatMessage>(
-<<<<<<< HEAD
-            "SELECT id, ai_function_id, chat_id, simple_app_id, suggested_ai_function_id, user_id, wasp_app_id, ai_function_call, ai_function_error, bad_reply_comment, bad_reply_is_harmful, bad_reply_is_not_helpful, bad_reply_is_not_true, bypass_sensitive_information_filter, color, estimated_response_at, is_anonymized, is_marked_as_not_sensitive, is_not_checked_by_system, is_sensitive, message, progress, response, simple_app_data, status, created_at, deleted_at, updated_at
-=======
-            "SELECT id, ai_function_id, ai_service_id, chat_id, simple_app_id, user_id, wasp_app_id, ai_function_call, ai_function_error, bad_reply_comment, bad_reply_is_harmful, bad_reply_is_not_helpful, bad_reply_is_not_true, bypass_sensitive_information_filter, color, estimated_response_at, is_anonymized, is_marked_as_not_sensitive, is_not_checked_by_system, is_sensitive, message, progress, response, simple_app_data, status, created_at, deleted_at, updated_at
->>>>>>> df3e0a26
+            "SELECT id, ai_function_id, ai_service_id, chat_id, simple_app_id, suggested_ai_function_id, user_id, wasp_app_id, ai_function_call, ai_function_error, bad_reply_comment, bad_reply_is_harmful, bad_reply_is_not_helpful, bad_reply_is_not_true, bypass_sensitive_information_filter, color, estimated_response_at, is_anonymized, is_marked_as_not_sensitive, is_not_checked_by_system, is_sensitive, message, progress, response, simple_app_data, status, created_at, deleted_at, updated_at
             FROM chat_messages
             WHERE chat_id = $1
             AND status = $2
@@ -878,15 +866,9 @@
         let chat_message = sqlx::query_as!(
             ChatMessage,
             r#"INSERT INTO chat_messages
-<<<<<<< HEAD
             (chat_id, user_id, bypass_sensitive_information_filter, estimated_response_at, message, suggested_ai_function_id)
             VALUES ($1, $2, $3, $4, $5, $6)
-            RETURNING id, ai_function_id, chat_id, simple_app_id, suggested_ai_function_id, user_id, wasp_app_id, ai_function_call, ai_function_error, bad_reply_comment, bad_reply_is_harmful, bad_reply_is_not_helpful, bad_reply_is_not_true, bypass_sensitive_information_filter, color, estimated_response_at, is_anonymized, is_marked_as_not_sensitive, is_not_checked_by_system, is_sensitive, message, progress, response, simple_app_data, status AS "status: _", created_at, deleted_at, updated_at"#,
-=======
-            (chat_id, user_id, bypass_sensitive_information_filter, estimated_response_at, message)
-            VALUES ($1, $2, $3, $4, $5)
-            RETURNING id, ai_function_id, ai_service_id, chat_id, simple_app_id, user_id, wasp_app_id, ai_function_call, ai_function_error, bad_reply_comment, bad_reply_is_harmful, bad_reply_is_not_helpful, bad_reply_is_not_true, bypass_sensitive_information_filter, color, estimated_response_at, is_anonymized, is_marked_as_not_sensitive, is_not_checked_by_system, is_sensitive, message, progress, response, simple_app_data, status AS "status: _", created_at, deleted_at, updated_at"#,
->>>>>>> df3e0a26
+            RETURNING id, ai_function_id, ai_service_id, chat_id, simple_app_id, suggested_ai_function_id, user_id, wasp_app_id, ai_function_call, ai_function_error, bad_reply_comment, bad_reply_is_harmful, bad_reply_is_not_helpful, bad_reply_is_not_true, bypass_sensitive_information_filter, color, estimated_response_at, is_anonymized, is_marked_as_not_sensitive, is_not_checked_by_system, is_sensitive, message, progress, response, simple_app_data, status AS "status: _", created_at, deleted_at, updated_at"#,
             chat_id,
             user_id,
             bypass_sensitive_information_filter,
@@ -2148,11 +2130,7 @@
     pub async fn try_get_chat_message_by_id(&self, id: Uuid) -> Result<Option<ChatMessage>> {
         let chat_message = sqlx::query_as!(
             ChatMessage,
-<<<<<<< HEAD
-            r#"SELECT id, ai_function_id, chat_id, simple_app_id, suggested_ai_function_id, user_id, wasp_app_id, ai_function_call, ai_function_error, bad_reply_comment, bad_reply_is_harmful, bad_reply_is_not_helpful, bad_reply_is_not_true, bypass_sensitive_information_filter, color, estimated_response_at, is_anonymized, is_marked_as_not_sensitive, is_not_checked_by_system, is_sensitive, message, progress, response, simple_app_data, status AS "status: _", created_at, deleted_at, updated_at
-=======
-            r#"SELECT id, ai_function_id, ai_service_id, chat_id, simple_app_id, user_id, wasp_app_id, ai_function_call, ai_function_error, bad_reply_comment, bad_reply_is_harmful, bad_reply_is_not_helpful, bad_reply_is_not_true, bypass_sensitive_information_filter, color, estimated_response_at, is_anonymized, is_marked_as_not_sensitive, is_not_checked_by_system, is_sensitive, message, progress, response, simple_app_data, status AS "status: _", created_at, deleted_at, updated_at
->>>>>>> df3e0a26
+            r#"SELECT id, ai_function_id, ai_service_id, chat_id, simple_app_id, suggested_ai_function_id, user_id, wasp_app_id, ai_function_call, ai_function_error, bad_reply_comment, bad_reply_is_harmful, bad_reply_is_not_helpful, bad_reply_is_not_true, bypass_sensitive_information_filter, color, estimated_response_at, is_anonymized, is_marked_as_not_sensitive, is_not_checked_by_system, is_sensitive, message, progress, response, simple_app_data, status AS "status: _", created_at, deleted_at, updated_at
             FROM chat_messages
             WHERE id = $1
             AND deleted_at IS NULL"#,
@@ -3203,11 +3181,7 @@
             "UPDATE chat_messages
             SET progress = $2, response = $3, status = $4, updated_at = current_timestamp(0)
             WHERE id = $1
-<<<<<<< HEAD
-            RETURNING id, ai_function_id, chat_id, simple_app_id, suggested_ai_function_id, user_id, wasp_app_id, ai_function_call, ai_function_error, bad_reply_comment, bad_reply_is_harmful, bad_reply_is_not_helpful, bad_reply_is_not_true, bypass_sensitive_information_filter, color, estimated_response_at, is_anonymized, is_marked_as_not_sensitive, is_not_checked_by_system, is_sensitive, message, progress, response, simple_app_data, status, created_at, deleted_at, updated_at",
-=======
-            RETURNING id, ai_function_id, ai_service_id, chat_id, simple_app_id, user_id, wasp_app_id, ai_function_call, ai_function_error, bad_reply_comment, bad_reply_is_harmful, bad_reply_is_not_helpful, bad_reply_is_not_true, bypass_sensitive_information_filter, color, estimated_response_at, is_anonymized, is_marked_as_not_sensitive, is_not_checked_by_system, is_sensitive, message, progress, response, simple_app_data, status, created_at, deleted_at, updated_at",
->>>>>>> df3e0a26
+            RETURNING id, ai_function_id, ai_service_id, chat_id, simple_app_id, suggested_ai_function_id, user_id, wasp_app_id, ai_function_call, ai_function_error, bad_reply_comment, bad_reply_is_harmful, bad_reply_is_not_helpful, bad_reply_is_not_true, bypass_sensitive_information_filter, color, estimated_response_at, is_anonymized, is_marked_as_not_sensitive, is_not_checked_by_system, is_sensitive, message, progress, response, simple_app_data, status, created_at, deleted_at, updated_at",
         )
         .bind(id)
         .bind(progress)
@@ -3229,11 +3203,7 @@
             "UPDATE chat_messages
             SET ai_function_call = $2, updated_at = current_timestamp(0)
             WHERE id = $1
-<<<<<<< HEAD
-            RETURNING id, ai_function_id, chat_id, simple_app_id, suggested_ai_function_id, user_id, wasp_app_id, ai_function_call, ai_function_error, bad_reply_comment, bad_reply_is_harmful, bad_reply_is_not_helpful, bad_reply_is_not_true, bypass_sensitive_information_filter, color, estimated_response_at, is_anonymized, is_marked_as_not_sensitive, is_not_checked_by_system, is_sensitive, message, progress, response, simple_app_data, status, created_at, deleted_at, updated_at",
-=======
-            RETURNING id, ai_function_id, ai_service_id, chat_id, simple_app_id, user_id, wasp_app_id, ai_function_call, ai_function_error, bad_reply_comment, bad_reply_is_harmful, bad_reply_is_not_helpful, bad_reply_is_not_true, bypass_sensitive_information_filter, color, estimated_response_at, is_anonymized, is_marked_as_not_sensitive, is_not_checked_by_system, is_sensitive, message, progress, response, simple_app_data, status, created_at, deleted_at, updated_at",
->>>>>>> df3e0a26
+            RETURNING id, ai_function_id, ai_service_id, chat_id, simple_app_id, suggested_ai_function_id, user_id, wasp_app_id, ai_function_call, ai_function_error, bad_reply_comment, bad_reply_is_harmful, bad_reply_is_not_helpful, bad_reply_is_not_true, bypass_sensitive_information_filter, color, estimated_response_at, is_anonymized, is_marked_as_not_sensitive, is_not_checked_by_system, is_sensitive, message, progress, response, simple_app_data, status, created_at, deleted_at, updated_at",
         )
         .bind(id)
         .bind(ai_function_call)
@@ -3257,11 +3227,7 @@
             r#"UPDATE chat_messages
             SET bad_reply_comment = $2, bad_reply_is_harmful = $3, bad_reply_is_not_helpful = $4, bad_reply_is_not_true = $5, updated_at = current_timestamp(0)
             WHERE id = $1
-<<<<<<< HEAD
-            RETURNING id, ai_function_id, chat_id, simple_app_id, suggested_ai_function_id, user_id, wasp_app_id, ai_function_call, ai_function_error, bad_reply_comment, bad_reply_is_harmful, bad_reply_is_not_helpful, bad_reply_is_not_true, bypass_sensitive_information_filter, color, estimated_response_at, is_anonymized, is_marked_as_not_sensitive, is_not_checked_by_system, is_sensitive, message, progress, response, simple_app_data, status AS "status: _", created_at, deleted_at, updated_at"#,
-=======
-            RETURNING id, ai_function_id, ai_service_id, chat_id, simple_app_id, user_id, wasp_app_id, ai_function_call, ai_function_error, bad_reply_comment, bad_reply_is_harmful, bad_reply_is_not_helpful, bad_reply_is_not_true, bypass_sensitive_information_filter, color, estimated_response_at, is_anonymized, is_marked_as_not_sensitive, is_not_checked_by_system, is_sensitive, message, progress, response, simple_app_data, status AS "status: _", created_at, deleted_at, updated_at"#,
->>>>>>> df3e0a26
+            RETURNING id, ai_function_id, ai_service_id, chat_id, simple_app_id, suggested_ai_function_id, user_id, wasp_app_id, ai_function_call, ai_function_error, bad_reply_comment, bad_reply_is_harmful, bad_reply_is_not_helpful, bad_reply_is_not_true, bypass_sensitive_information_filter, color, estimated_response_at, is_anonymized, is_marked_as_not_sensitive, is_not_checked_by_system, is_sensitive, message, progress, response, simple_app_data, status AS "status: _", created_at, deleted_at, updated_at"#,
             id,
             bad_reply_comment,
             bad_reply_is_harmful,
@@ -3290,11 +3256,7 @@
             "UPDATE chat_messages
             SET ai_function_id = $2, status = $3, progress = $4, response = $5, color = $6, ai_service_id = $7, updated_at = current_timestamp(0)
             WHERE id = $1
-<<<<<<< HEAD
-            RETURNING id, ai_function_id, chat_id, simple_app_id, suggested_ai_function_id, user_id, wasp_app_id, ai_function_call, ai_function_error, bad_reply_comment, bad_reply_is_harmful, bad_reply_is_not_helpful, bad_reply_is_not_true, bypass_sensitive_information_filter, color, estimated_response_at, is_anonymized, is_marked_as_not_sensitive, is_not_checked_by_system, is_sensitive, message, progress, response, simple_app_data, status, created_at, deleted_at, updated_at",
-=======
-            RETURNING id, ai_function_id, ai_service_id, chat_id, simple_app_id, user_id, wasp_app_id, ai_function_call, ai_function_error, bad_reply_comment, bad_reply_is_harmful, bad_reply_is_not_helpful, bad_reply_is_not_true, bypass_sensitive_information_filter, color, estimated_response_at, is_anonymized, is_marked_as_not_sensitive, is_not_checked_by_system, is_sensitive, message, progress, response, simple_app_data, status, created_at, deleted_at, updated_at",
->>>>>>> df3e0a26
+            RETURNING id, ai_function_id, ai_service_id, chat_id, simple_app_id, suggested_ai_function_id, user_id, wasp_app_id, ai_function_call, ai_function_error, bad_reply_comment, bad_reply_is_harmful, bad_reply_is_not_helpful, bad_reply_is_not_true, bypass_sensitive_information_filter, color, estimated_response_at, is_anonymized, is_marked_as_not_sensitive, is_not_checked_by_system, is_sensitive, message, progress, response, simple_app_data, status, created_at, deleted_at, updated_at",
         )
         .bind(id)
         .bind(ai_function_id)
@@ -3325,11 +3287,7 @@
             "UPDATE chat_messages
             SET ai_function_id = $2, ai_function_error = $3, status = $4, progress = $5, color = $6, ai_service_id = $7, updated_at = current_timestamp(0)
             WHERE id = $1
-<<<<<<< HEAD
-            RETURNING id, ai_function_id, chat_id, simple_app_id, suggested_ai_function_id, user_id, wasp_app_id, ai_function_call, ai_function_error, bad_reply_comment, bad_reply_is_harmful, bad_reply_is_not_helpful, bad_reply_is_not_true, bypass_sensitive_information_filter, color, estimated_response_at, is_anonymized, is_marked_as_not_sensitive, is_not_checked_by_system, is_sensitive, message, progress, response, simple_app_data, status, created_at, deleted_at, updated_at",
-=======
-            RETURNING id, ai_function_id, ai_service_id, chat_id, simple_app_id, user_id, wasp_app_id, ai_function_call, ai_function_error, bad_reply_comment, bad_reply_is_harmful, bad_reply_is_not_helpful, bad_reply_is_not_true, bypass_sensitive_information_filter, color, estimated_response_at, is_anonymized, is_marked_as_not_sensitive, is_not_checked_by_system, is_sensitive, message, progress, response, simple_app_data, status, created_at, deleted_at, updated_at",
->>>>>>> df3e0a26
+            RETURNING id, ai_function_id, ai_service_id, chat_id, simple_app_id, suggested_ai_function_id, user_id, wasp_app_id, ai_function_call, ai_function_error, bad_reply_comment, bad_reply_is_harmful, bad_reply_is_not_helpful, bad_reply_is_not_true, bypass_sensitive_information_filter, color, estimated_response_at, is_anonymized, is_marked_as_not_sensitive, is_not_checked_by_system, is_sensitive, message, progress, response, simple_app_data, status, created_at, deleted_at, updated_at",
         )
         .bind(id)
         .bind(ai_function_id)
@@ -3359,11 +3317,7 @@
             "UPDATE chat_messages
             SET ai_function_id = $2, status = $3, progress = $4, color = $5, ai_service_id = $6, updated_at = current_timestamp(0)
             WHERE id = $1
-<<<<<<< HEAD
-            RETURNING id, ai_function_id, chat_id, simple_app_id, suggested_ai_function_id, user_id, wasp_app_id, ai_function_call, ai_function_error, bad_reply_comment, bad_reply_is_harmful, bad_reply_is_not_helpful, bad_reply_is_not_true, bypass_sensitive_information_filter, color, estimated_response_at, is_anonymized, is_marked_as_not_sensitive, is_not_checked_by_system, is_sensitive, message, progress, response, simple_app_data, status, created_at, deleted_at, updated_at",
-=======
-            RETURNING id, ai_function_id, ai_service_id, chat_id, simple_app_id, user_id, wasp_app_id, ai_function_call, ai_function_error, bad_reply_comment, bad_reply_is_harmful, bad_reply_is_not_helpful, bad_reply_is_not_true, bypass_sensitive_information_filter, color, estimated_response_at, is_anonymized, is_marked_as_not_sensitive, is_not_checked_by_system, is_sensitive, message, progress, response, simple_app_data, status, created_at, deleted_at, updated_at",
->>>>>>> df3e0a26
+            RETURNING id, ai_function_id, ai_service_id, chat_id, simple_app_id, suggested_ai_function_id, user_id, wasp_app_id, ai_function_call, ai_function_error, bad_reply_comment, bad_reply_is_harmful, bad_reply_is_not_helpful, bad_reply_is_not_true, bypass_sensitive_information_filter, color, estimated_response_at, is_anonymized, is_marked_as_not_sensitive, is_not_checked_by_system, is_sensitive, message, progress, response, simple_app_data, status, created_at, deleted_at, updated_at",
         )
         .bind(id)
         .bind(ai_function_id)
@@ -3392,11 +3346,7 @@
             "UPDATE chat_messages
             SET estimated_response_at = $2, message = $3, status = $4, progress = $5, response = $6, created_at = current_timestamp(0), updated_at = current_timestamp(0)
             WHERE id = $1
-<<<<<<< HEAD
-            RETURNING id, ai_function_id, chat_id, simple_app_id, suggested_ai_function_id, user_id, wasp_app_id, ai_function_call, ai_function_error, bad_reply_comment, bad_reply_is_harmful, bad_reply_is_not_helpful, bad_reply_is_not_true, bypass_sensitive_information_filter, color, estimated_response_at, is_anonymized, is_marked_as_not_sensitive, is_not_checked_by_system, is_sensitive, message, progress, response, simple_app_data, status, created_at, deleted_at, updated_at",
-=======
-            RETURNING id, ai_function_id, ai_service_id, chat_id, simple_app_id, user_id, wasp_app_id, ai_function_call, ai_function_error, bad_reply_comment, bad_reply_is_harmful, bad_reply_is_not_helpful, bad_reply_is_not_true, bypass_sensitive_information_filter, color, estimated_response_at, is_anonymized, is_marked_as_not_sensitive, is_not_checked_by_system, is_sensitive, message, progress, response, simple_app_data, status, created_at, deleted_at, updated_at",
->>>>>>> df3e0a26
+            RETURNING id, ai_function_id, ai_service_id, chat_id, simple_app_id, suggested_ai_function_id, user_id, wasp_app_id, ai_function_call, ai_function_error, bad_reply_comment, bad_reply_is_harmful, bad_reply_is_not_helpful, bad_reply_is_not_true, bypass_sensitive_information_filter, color, estimated_response_at, is_anonymized, is_marked_as_not_sensitive, is_not_checked_by_system, is_sensitive, message, progress, response, simple_app_data, status, created_at, deleted_at, updated_at",
         )
         .bind(id)
         .bind(estimated_response_at)
@@ -3423,11 +3373,7 @@
             "UPDATE chat_messages
             SET is_anonymized = $2, message = $3, status = $4, progress = $5, updated_at = current_timestamp(0)
             WHERE id = $1
-<<<<<<< HEAD
-            RETURNING id, ai_function_id, chat_id, simple_app_id, suggested_ai_function_id, user_id, wasp_app_id, ai_function_call, ai_function_error, bad_reply_comment, bad_reply_is_harmful, bad_reply_is_not_helpful, bad_reply_is_not_true, bypass_sensitive_information_filter, color, estimated_response_at, is_anonymized, is_marked_as_not_sensitive, is_not_checked_by_system, is_sensitive, message, progress, response, simple_app_data, status, created_at, deleted_at, updated_at",
-=======
-            RETURNING id, ai_function_id, ai_service_id, chat_id, simple_app_id, user_id, wasp_app_id, ai_function_call, ai_function_error, bad_reply_comment, bad_reply_is_harmful, bad_reply_is_not_helpful, bad_reply_is_not_true, bypass_sensitive_information_filter, color, estimated_response_at, is_anonymized, is_marked_as_not_sensitive, is_not_checked_by_system, is_sensitive, message, progress, response, simple_app_data, status, created_at, deleted_at, updated_at",
->>>>>>> df3e0a26
+            RETURNING id, ai_function_id, ai_service_id, chat_id, simple_app_id, suggested_ai_function_id, user_id, wasp_app_id, ai_function_call, ai_function_error, bad_reply_comment, bad_reply_is_harmful, bad_reply_is_not_helpful, bad_reply_is_not_true, bypass_sensitive_information_filter, color, estimated_response_at, is_anonymized, is_marked_as_not_sensitive, is_not_checked_by_system, is_sensitive, message, progress, response, simple_app_data, status, created_at, deleted_at, updated_at",
         )
         .bind(id)
         .bind(is_anonymized)
@@ -3452,11 +3398,7 @@
             "UPDATE chat_messages
             SET is_marked_as_not_sensitive = $2, status = $3, progress = $4, updated_at = current_timestamp(0)
             WHERE id = $1
-<<<<<<< HEAD
-            RETURNING id, ai_function_id, chat_id, simple_app_id, suggested_ai_function_id, user_id, wasp_app_id, ai_function_call, ai_function_error, bad_reply_comment, bad_reply_is_harmful, bad_reply_is_not_helpful, bad_reply_is_not_true, bypass_sensitive_information_filter, color, estimated_response_at, is_anonymized, is_marked_as_not_sensitive, is_not_checked_by_system, is_sensitive, message, progress, response, simple_app_data, status, created_at, deleted_at, updated_at",
-=======
-            RETURNING id, ai_function_id, ai_service_id, chat_id, simple_app_id, user_id, wasp_app_id, ai_function_call, ai_function_error, bad_reply_comment, bad_reply_is_harmful, bad_reply_is_not_helpful, bad_reply_is_not_true, bypass_sensitive_information_filter, color, estimated_response_at, is_anonymized, is_marked_as_not_sensitive, is_not_checked_by_system, is_sensitive, message, progress, response, simple_app_data, status, created_at, deleted_at, updated_at",
->>>>>>> df3e0a26
+            RETURNING id, ai_function_id, ai_service_id, chat_id, simple_app_id, suggested_ai_function_id, user_id, wasp_app_id, ai_function_call, ai_function_error, bad_reply_comment, bad_reply_is_harmful, bad_reply_is_not_helpful, bad_reply_is_not_true, bypass_sensitive_information_filter, color, estimated_response_at, is_anonymized, is_marked_as_not_sensitive, is_not_checked_by_system, is_sensitive, message, progress, response, simple_app_data, status, created_at, deleted_at, updated_at",
         )
         .bind(id)
         .bind(is_marked_as_not_sensitive)
@@ -3479,11 +3421,7 @@
             r#"UPDATE chat_messages
             SET is_not_checked_by_system = $2, updated_at = current_timestamp(0)
             WHERE id = $1
-<<<<<<< HEAD
-            RETURNING id, ai_function_id, chat_id, simple_app_id, suggested_ai_function_id, user_id, wasp_app_id, ai_function_call, ai_function_error, bad_reply_comment, bad_reply_is_harmful, bad_reply_is_not_helpful, bad_reply_is_not_true, bypass_sensitive_information_filter, color, estimated_response_at, is_anonymized, is_marked_as_not_sensitive, is_not_checked_by_system, is_sensitive, message, progress, response, simple_app_data, status AS "status: _", created_at, deleted_at, updated_at"#,
-=======
-            RETURNING id, ai_function_id, ai_service_id, chat_id, simple_app_id, user_id, wasp_app_id, ai_function_call, ai_function_error, bad_reply_comment, bad_reply_is_harmful, bad_reply_is_not_helpful, bad_reply_is_not_true, bypass_sensitive_information_filter, color, estimated_response_at, is_anonymized, is_marked_as_not_sensitive, is_not_checked_by_system, is_sensitive, message, progress, response, simple_app_data, status AS "status: _", created_at, deleted_at, updated_at"#,
->>>>>>> df3e0a26
+            RETURNING id, ai_function_id, ai_service_id, chat_id, simple_app_id, suggested_ai_function_id, user_id, wasp_app_id, ai_function_call, ai_function_error, bad_reply_comment, bad_reply_is_harmful, bad_reply_is_not_helpful, bad_reply_is_not_true, bypass_sensitive_information_filter, color, estimated_response_at, is_anonymized, is_marked_as_not_sensitive, is_not_checked_by_system, is_sensitive, message, progress, response, simple_app_data, status AS "status: _", created_at, deleted_at, updated_at"#,
             id,
             is_not_checked_by_system,
         )
@@ -3505,11 +3443,7 @@
             "UPDATE chat_messages
             SET is_sensitive = $2, status = $3, progress = $4, updated_at = current_timestamp(0)
             WHERE id = $1
-<<<<<<< HEAD
-            RETURNING id, ai_function_id, chat_id, simple_app_id, suggested_ai_function_id, user_id, wasp_app_id, ai_function_call, ai_function_error, bad_reply_comment, bad_reply_is_harmful, bad_reply_is_not_helpful, bad_reply_is_not_true, bypass_sensitive_information_filter, color, estimated_response_at, is_anonymized, is_marked_as_not_sensitive, is_not_checked_by_system, is_sensitive, message, progress, response, simple_app_data, status, created_at, deleted_at, updated_at",
-=======
-            RETURNING id, ai_function_id, ai_service_id, chat_id, simple_app_id, user_id, wasp_app_id, ai_function_call, ai_function_error, bad_reply_comment, bad_reply_is_harmful, bad_reply_is_not_helpful, bad_reply_is_not_true, bypass_sensitive_information_filter, color, estimated_response_at, is_anonymized, is_marked_as_not_sensitive, is_not_checked_by_system, is_sensitive, message, progress, response, simple_app_data, status, created_at, deleted_at, updated_at",
->>>>>>> df3e0a26
+            RETURNING id, ai_function_id, ai_service_id, chat_id, simple_app_id, suggested_ai_function_id, user_id, wasp_app_id, ai_function_call, ai_function_error, bad_reply_comment, bad_reply_is_harmful, bad_reply_is_not_helpful, bad_reply_is_not_true, bypass_sensitive_information_filter, color, estimated_response_at, is_anonymized, is_marked_as_not_sensitive, is_not_checked_by_system, is_sensitive, message, progress, response, simple_app_data, status, created_at, deleted_at, updated_at",
         )
         .bind(id)
         .bind(is_sensitive)
@@ -3533,11 +3467,7 @@
             "UPDATE chat_messages
             SET progress = $2, simple_app_id = $3, status = $4, updated_at = current_timestamp(0)
             WHERE id = $1
-<<<<<<< HEAD
-            RETURNING id, ai_function_id, chat_id, simple_app_id, suggested_ai_function_id, user_id, wasp_app_id, ai_function_call, ai_function_error, bad_reply_comment, bad_reply_is_harmful, bad_reply_is_not_helpful, bad_reply_is_not_true, bypass_sensitive_information_filter, color, estimated_response_at, is_anonymized, is_marked_as_not_sensitive, is_not_checked_by_system, is_sensitive, message, progress, response, simple_app_data, status, created_at, deleted_at, updated_at",
-=======
-            RETURNING id, ai_function_id, ai_service_id, chat_id, simple_app_id, user_id, wasp_app_id, ai_function_call, ai_function_error, bad_reply_comment, bad_reply_is_harmful, bad_reply_is_not_helpful, bad_reply_is_not_true, bypass_sensitive_information_filter, color, estimated_response_at, is_anonymized, is_marked_as_not_sensitive, is_not_checked_by_system, is_sensitive, message, progress, response, simple_app_data, status, created_at, deleted_at, updated_at",
->>>>>>> df3e0a26
+            RETURNING id, ai_function_id, ai_service_id, chat_id, simple_app_id, suggested_ai_function_id, user_id, wasp_app_id, ai_function_call, ai_function_error, bad_reply_comment, bad_reply_is_harmful, bad_reply_is_not_helpful, bad_reply_is_not_true, bypass_sensitive_information_filter, color, estimated_response_at, is_anonymized, is_marked_as_not_sensitive, is_not_checked_by_system, is_sensitive, message, progress, response, simple_app_data, status, created_at, deleted_at, updated_at",
         )
         .bind(id)
         .bind(progress)
@@ -3561,11 +3491,7 @@
             "UPDATE chat_messages
             SET progress = $2, wasp_app_id = $3, status = $4, updated_at = current_timestamp(0)
             WHERE id = $1
-<<<<<<< HEAD
-            RETURNING id, ai_function_id, chat_id, simple_app_id, suggested_ai_function_id, user_id, wasp_app_id, ai_function_call, ai_function_error, bad_reply_comment, bad_reply_is_harmful, bad_reply_is_not_helpful, bad_reply_is_not_true, bypass_sensitive_information_filter, color, estimated_response_at, is_anonymized, is_marked_as_not_sensitive, is_not_checked_by_system, is_sensitive, message, progress, response, simple_app_data, status, created_at, deleted_at, updated_at",
-=======
-            RETURNING id, ai_function_id, ai_service_id, chat_id, simple_app_id, user_id, wasp_app_id, ai_function_call, ai_function_error, bad_reply_comment, bad_reply_is_harmful, bad_reply_is_not_helpful, bad_reply_is_not_true, bypass_sensitive_information_filter, color, estimated_response_at, is_anonymized, is_marked_as_not_sensitive, is_not_checked_by_system, is_sensitive, message, progress, response, simple_app_data, status, created_at, deleted_at, updated_at",
->>>>>>> df3e0a26
+            RETURNING id, ai_function_id, ai_service_id, chat_id, simple_app_id, suggested_ai_function_id, user_id, wasp_app_id, ai_function_call, ai_function_error, bad_reply_comment, bad_reply_is_harmful, bad_reply_is_not_helpful, bad_reply_is_not_true, bypass_sensitive_information_filter, color, estimated_response_at, is_anonymized, is_marked_as_not_sensitive, is_not_checked_by_system, is_sensitive, message, progress, response, simple_app_data, status, created_at, deleted_at, updated_at",
         )
         .bind(id)
         .bind(progress)
