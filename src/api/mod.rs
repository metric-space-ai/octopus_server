use crate::{
    ai::{
        AiFunctionResponse, AiFunctionResponseFileAttachement, AiFunctionResponseResponse,
        AiFunctionResponseStatus,
    },
    api::{
        ai_functions::{AiFunctionDirectCallPost, AiFunctionPut},
        ai_services::{
            AiServiceOperation, AiServiceOperationPost, AiServiceOperationResponse, AiServicePut,
        },
        auth::{
            change_password, change_password::ChangePasswordPut, login, login::LoginPost, logout,
            register, register::RegisterPost,
        },
        chat_messages::{ChatMessageFlagPut, ChatMessagePost, ChatMessagePut},
        chats::ChatPut,
        example_prompt_categories::{ExamplePromptCategoryPost, ExamplePromptCategoryPut},
        example_prompts::{ExamplePromptPost, ExamplePromptPut},
        inspection_disablings::InspectionDisablingPost,
        password_resets::{PasswordResetPost, PasswordResetPut},
        profiles::ProfilePut,
        setup::{SetupInfoResponse, SetupPost},
        workspaces::{WorkspacePost, WorkspacePut},
    },
    context::Context,
    entity::{
<<<<<<< HEAD
        AiFunction, AiFunctionRequestContentType, AiFunctionResponseContentType, AiService,
        AiServiceHealthCheckStatus, AiServiceSetupStatus, Chat, ChatActivity, ChatAudit,
        ChatMessage, ChatMessageExtended, ChatMessageFile, ChatMessagePicture, ChatMessageStatus,
        ChatPicture, ExamplePrompt, ExamplePromptCategory, PasswordResetToken, Profile, User,
        Workspace, WorkspacesType,
=======
        AiFunction, AiFunctionHealthCheckStatus, AiFunctionSetupStatus, AiFunctionWarmupStatus,
        Chat, ChatActivity, ChatAudit, ChatMessage, ChatMessageExtended, ChatMessageFile,
        ChatMessagePicture, ChatMessageStatus, ChatPicture, ExamplePrompt, ExamplePromptCategory,
        InspectionDisabling, PasswordResetToken, Profile, User, Workspace, WorkspacesType,
>>>>>>> 58913561
    },
    error::ResponseError,
    server_resources::{Gpu, ServerResources},
    session::{SessionResponse, SessionResponseData},
};
use axum::{
    error_handling::HandleErrorLayer,
    http::{header, Method, StatusCode},
    routing::{delete, get, post, put},
    Router,
};
use std::{sync::Arc, time::Duration};
use tower::{BoxError, ServiceBuilder};
use tower_http::{
    cors::{Any, CorsLayer},
    services::ServeDir,
    trace::TraceLayer,
};
use utoipa::{
    openapi::security::{ApiKey, ApiKeyValue, SecurityScheme},
    Modify, OpenApi,
};
use utoipa_swagger_ui::SwaggerUi;

mod ai_functions;
mod ai_services;
mod auth;
mod chat_activities;
mod chat_audits;
mod chat_message_files;
mod chat_message_pictures;
mod chat_messages;
mod chat_pictures;
mod chats;
mod example_prompt_categories;
mod example_prompts;
mod inspection_disablings;
mod password_resets;
mod profile_pictures;
mod profiles;
mod server_resources;
mod setup;
mod workspaces;

pub async fn router(context: Arc<Context>) -> Router {
    #[derive(OpenApi)]
    #[openapi(
        components(
            schemas(
                AiFunction,
                AiFunctionPut,
                AiFunctionRequestContentType,
                AiFunctionResponse,
                AiFunctionResponseContentType,
                AiFunctionResponseFileAttachement,
                AiFunctionResponseResponse,
                AiFunctionResponseStatus,
                AiFunctionDirectCallPost,
                AiService,
                AiServiceHealthCheckStatus,
                AiServiceOperation,
                AiServiceOperationPost,
                AiServiceOperationResponse,
                AiServicePut,
                AiServiceSetupStatus,
                ChangePasswordPut,
                Chat,
                ChatActivity,
                ChatAudit,
                ChatMessage,
                ChatMessageExtended,
                ChatMessageFile,
                ChatMessageFlagPut,
                ChatMessagePicture,
                ChatMessagePost,
                ChatMessagePut,
                ChatMessageStatus,
                ChatPicture,
                ChatPut,
                ExamplePrompt,
                ExamplePromptCategory,
                ExamplePromptCategoryPost,
                ExamplePromptCategoryPut,
                ExamplePromptPost,
                ExamplePromptPut,
<<<<<<< HEAD
                Gpu,
=======
                InspectionDisabling,
                InspectionDisablingPost,
>>>>>>> 58913561
                LoginPost,
                PasswordResetPost,
                PasswordResetPut,
                PasswordResetToken,
                Profile,
                ProfilePut,
                RegisterPost,
                ResponseError,
                ServerResources,
                SessionResponse,
                SessionResponseData,
                SetupInfoResponse,
                SetupPost,
                User,
                Workspace,
                WorkspacePost,
                WorkspacePut,
                WorkspacesType,
            )
        ),
        modifiers(&SecurityAddon),
        paths(
            ai_functions::delete,
            ai_functions::direct_call,
            ai_functions::list,
            ai_functions::read,
            ai_functions::update,
            ai_services::create,
            ai_services::delete,
            ai_services::list,
            ai_services::operation,
            ai_services::read,
            ai_services::update,
            change_password::change_password,
            chat_activities::create,
            chat_activities::list,
            chat_audits::list,
            chat_audits::read,
            chat_messages::anonymize,
            chat_messages::create,
            chat_messages::delete,
            chat_messages::flag,
            chat_messages::latest,
            chat_messages::list,
            chat_messages::read,
            chat_messages::regenerate,
            chat_messages::update,
            chat_message_files::delete,
            chat_message_files::list,
            chat_message_files::read,
            chat_message_pictures::create,
            chat_message_pictures::delete,
            chat_message_pictures::read,
            chat_message_pictures::update,
            chat_pictures::create,
            chat_pictures::delete,
            chat_pictures::read,
            chat_pictures::update,
            chats::create,
            chats::delete,
            chats::latest,
            chats::list,
            chats::read,
            chats::update,
            example_prompt_categories::create,
            example_prompt_categories::delete,
            example_prompt_categories::list,
            example_prompt_categories::read,
            example_prompt_categories::update,
            example_prompts::create,
            example_prompts::delete,
            example_prompts::list,
            example_prompts::list_by_category,
            example_prompts::read,
            example_prompts::update,
            inspection_disablings::create,
            inspection_disablings::delete,
            inspection_disablings::read,
            login::login,
            logout::logout,
            password_resets::change_password,
            password_resets::request,
            password_resets::validate,
            profiles::read,
            profiles::update,
            profile_pictures::delete,
            profile_pictures::update,
            register::register,
            server_resources::info,
            setup::info,
            setup::setup,
            workspaces::create,
            workspaces::delete,
            workspaces::list,
            workspaces::read,
            workspaces::update,
        ),
        tags(
            (name = "ai_functions", description = "AI functions API."),
            (name = "ai_services", description = "AI services API."),
            (name = "change_password", description = "Change password API."),
            (name = "chats", description = "Chats API."),
            (name = "chat_activities", description = "Chat activities API."),
            (name = "chat_audits", description = "Chat audits API."),
            (name = "chat_messages", description = "Chat messages API."),
            (name = "chat_message_files", description = "Chat message files API."),
            (name = "chat_message_pictures", description = "Chat message pictures API."),
            (name = "chat_pictures", description = "Chat pictures API."),
            (name = "example_prompt_categories", description = "Example prompt categories API."),
            (name = "example_prompts", description = "Example prompts API."),
            (name = "inspection_disablings", description = "Inspection disablings API."),
            (name = "login", description = "Login API."),
            (name = "logout", description = "Logout API."),
            (name = "password_resets", description = "Password resets API."),
            (name = "profiles", description = "Profiles API."),
            (name = "profile_pictures", description = "Profile pictures API."),
            (name = "register", description = "Register API."),
            (name = "server_resources", description = "Server resources API."),
            (name = "setup", description = "Setup API."),
            (name = "workspaces", description = "Workspaces API."),
        )
    )]
    struct ApiDoc;

    struct SecurityAddon;

    impl Modify for SecurityAddon {
        fn modify(&self, openapi: &mut utoipa::openapi::OpenApi) {
            if let Some(components) = openapi.components.as_mut() {
                components.add_security_scheme(
                    "api_key",
                    SecurityScheme::ApiKey(ApiKey::Header(ApiKeyValue::new("X-Auth-Token"))),
                );
            }
        }
    }

    Router::new()
        .nest_service("/public", ServeDir::new("public"))
        .merge(SwaggerUi::new("/swagger-ui").url("/api-doc/openapi.json", ApiDoc::openapi()))
        .route("/api/v1/auth", delete(logout::logout).post(login::login))
        .route("/api/v1/auth/register", post(register::register))
        .route(
            "/api/v1/auth/register/:company_id",
            post(register::register_with_company_id),
        )
        .route(
            "/api/v1/auth/:user_id",
            put(change_password::change_password),
        )
        .route(
            "/api/v1/chat-activities/:chat_id",
            get(chat_activities::list).post(chat_activities::create),
        )
        .route("/api/v1/chat-audits", get(chat_audits::list))
        .route("/api/v1/chat-audits/:chat_audit_id", get(chat_audits::read))
        .route(
            "/api/v1/chat-messages/:chat_id",
            get(chat_messages::list).post(chat_messages::create),
        )
        .route(
            "/api/v1/chat-messages/:chat_id/latest",
            get(chat_messages::latest),
        )
        .route(
            "/api/v1/chat-messages/:chat_id/:chat_message_id",
            delete(chat_messages::delete)
                .get(chat_messages::read)
                .post(chat_messages::regenerate)
                .put(chat_messages::update),
        )
        .route(
            "/api/v1/chat-messages/:chat_id/:chat_message_id/anonymize",
            put(chat_messages::anonymize),
        )
        .route(
            "/api/v1/chat-messages/:chat_id/:chat_message_id/flag",
            put(chat_messages::flag),
        )
        .route(
            "/api/v1/chat-message-files/:chat_message_id",
            get(chat_message_files::list),
        )
        .route(
            "/api/v1/chat-message-files/:chat_message_id/:chat_message_file_id",
            delete(chat_message_files::delete).get(chat_message_files::read),
        )
        .route(
            "/api/v1/chat-message-pictures/:chat_message_id",
            post(chat_message_pictures::create),
        )
        .route(
            "/api/v1/chat-message-pictures/:chat_message_id/:chat_message_picture_id",
            delete(chat_message_pictures::delete)
                .get(chat_message_pictures::read)
                .put(chat_message_pictures::update),
        )
        .route(
            "/api/v1/chat-pictures/:chat_id",
            post(chat_pictures::create),
        )
        .route(
            "/api/v1/chat-pictures/:chat_id/:chat_picture_id",
            delete(chat_pictures::delete)
                .get(chat_pictures::read)
                .put(chat_pictures::update),
        )
        .route(
            "/api/v1/chats/:workspace_id",
            get(chats::list).post(chats::create),
        )
        .route("/api/v1/chats/:workspace_id/latest", get(chats::latest))
        .route(
            "/api/v1/chats/:workspace_id/:chat_id",
            delete(chats::delete).get(chats::read).put(chats::update),
        )
        .route(
            "/api/v1/ai-functions/direct-call",
            post(ai_functions::direct_call),
        )
        .route(
            "/api/v1/ai-functions/:ai_service_id",
            get(ai_functions::list),
        )
        .route(
            "/api/v1/ai-functions/:ai_service_id/:ai_function_id",
            delete(ai_functions::delete)
                .get(ai_functions::read)
                .put(ai_functions::update),
        )
        .route(
            "/api/v1/ai-services",
            get(ai_services::list).post(ai_services::create),
        )
        .route(
            "/api/v1/ai-services/:id/configuration",
            put(ai_services::configuration),
        )
        .route(
            "/api/v1/ai-services/:id",
            delete(ai_services::delete)
                .get(ai_services::read)
                .post(ai_services::operation)
                .put(ai_services::update),
        )
        .route(
            "/api/v1/example-prompts",
            get(example_prompts::list).post(example_prompts::create),
        )
        .route(
            "/api/v1/example-prompts/by-category/:example_prompt_category_id",
            get(example_prompts::list_by_category),
        )
        .route(
            "/api/v1/example-prompts/:id",
            delete(example_prompts::delete)
                .get(example_prompts::read)
                .put(example_prompts::update),
        )
        .route(
            "/api/v1/example-prompt-categories",
            get(example_prompt_categories::list).post(example_prompt_categories::create),
        )
        .route(
            "/api/v1/example-prompt-categories/:id",
            delete(example_prompt_categories::delete)
                .get(example_prompt_categories::read)
                .put(example_prompt_categories::update),
        )
        .route(
            "/api/v1/inspection-disablings/:user_id",
            delete(inspection_disablings::delete)
                .get(inspection_disablings::read)
                .post(inspection_disablings::create),
        )
        .route("/api/v1/password-resets", post(password_resets::request))
        .route(
            "/api/v1/password-resets/:token",
            get(password_resets::validate).put(password_resets::change_password),
        )
        .route(
            "/api/v1/profile-pictures/:user_id",
            delete(profile_pictures::delete).put(profile_pictures::update),
        )
        .route(
            "/api/v1/profiles/:user_id",
            get(profiles::read).put(profiles::update),
        )
        .route("/api/v1/server-resources", get(server_resources::info))
        .route("/api/v1/setup", get(setup::info).post(setup::setup))
        .route(
            "/api/v1/workspaces",
            get(workspaces::list).post(workspaces::create),
        )
        .route(
            "/api/v1/workspaces/:id",
            delete(workspaces::delete)
                .get(workspaces::read)
                .put(workspaces::update),
        )
        .layer(
            CorsLayer::new()
                .allow_origin(Any)
                .allow_methods(vec![
                    Method::DELETE,
                    Method::GET,
                    Method::OPTIONS,
                    Method::POST,
                    Method::PUT,
                ])
                .allow_headers(vec![
                    header::CONTENT_TYPE,
                    header::HeaderName::from_lowercase(b"x-auth-token").unwrap(),
                ]),
        )
        .layer(
            ServiceBuilder::new()
                .layer(HandleErrorLayer::new(|error: BoxError| async move {
                    if error.is::<tower::timeout::error::Elapsed>() {
                        Ok(StatusCode::REQUEST_TIMEOUT)
                    } else {
                        Err((
                            StatusCode::INTERNAL_SERVER_ERROR,
                            format!("Unhandled internal error: {error}"),
                        ))
                    }
                }))
                .timeout(Duration::from_secs(120))
                .layer(TraceLayer::new_for_http())
                .into_inner(),
        )
        .with_state(context)
}<|MERGE_RESOLUTION|>--- conflicted
+++ resolved
@@ -24,18 +24,11 @@
     },
     context::Context,
     entity::{
-<<<<<<< HEAD
         AiFunction, AiFunctionRequestContentType, AiFunctionResponseContentType, AiService,
         AiServiceHealthCheckStatus, AiServiceSetupStatus, Chat, ChatActivity, ChatAudit,
         ChatMessage, ChatMessageExtended, ChatMessageFile, ChatMessagePicture, ChatMessageStatus,
-        ChatPicture, ExamplePrompt, ExamplePromptCategory, PasswordResetToken, Profile, User,
+        ChatPicture, ExamplePrompt, ExamplePromptCategory, InspectionDisabling, PasswordResetToken, Profile, User,
         Workspace, WorkspacesType,
-=======
-        AiFunction, AiFunctionHealthCheckStatus, AiFunctionSetupStatus, AiFunctionWarmupStatus,
-        Chat, ChatActivity, ChatAudit, ChatMessage, ChatMessageExtended, ChatMessageFile,
-        ChatMessagePicture, ChatMessageStatus, ChatPicture, ExamplePrompt, ExamplePromptCategory,
-        InspectionDisabling, PasswordResetToken, Profile, User, Workspace, WorkspacesType,
->>>>>>> 58913561
     },
     error::ResponseError,
     server_resources::{Gpu, ServerResources},
@@ -121,12 +114,9 @@
                 ExamplePromptCategoryPut,
                 ExamplePromptPost,
                 ExamplePromptPut,
-<<<<<<< HEAD
                 Gpu,
-=======
                 InspectionDisabling,
                 InspectionDisablingPost,
->>>>>>> 58913561
                 LoginPost,
                 PasswordResetPost,
                 PasswordResetPut,
